--- conflicted
+++ resolved
@@ -55,162 +55,6 @@
 
     func testDescription() {
         let objectSchema = swiftObjectSchema
-<<<<<<< HEAD
-        let expected =
-            "SwiftObject {\n" +
-            "    boolCol {\n" +
-            "        type = bool;\n" +
-            "        indexed = NO;\n" +
-            "        isPrimary = NO;\n" +
-            "        array = NO;\n" +
-            "        set = NO;\n" +
-            "        optional = NO;\n" +
-            "    }\n" +
-            "    intCol {\n" +
-            "        type = int;\n" +
-            "        indexed = NO;\n" +
-            "        isPrimary = NO;\n" +
-            "        array = NO;\n" +
-            "        set = NO;\n" +
-            "        optional = NO;\n" +
-            "    }\n" +
-            "    int8Col {\n" +
-            "        type = int;\n" +
-            "        indexed = NO;\n" +
-            "        isPrimary = NO;\n" +
-            "        array = NO;\n" +
-            "        set = NO;\n" +
-            "        optional = NO;\n" +
-            "    }\n" +
-            "    int16Col {\n" +
-            "        type = int;\n" +
-            "        indexed = NO;\n" +
-            "        isPrimary = NO;\n" +
-            "        array = NO;\n" +
-            "        set = NO;\n" +
-            "        optional = NO;\n" +
-            "    }\n" +
-            "    int32Col {\n" +
-            "        type = int;\n" +
-            "        indexed = NO;\n" +
-            "        isPrimary = NO;\n" +
-            "        array = NO;\n" +
-            "        set = NO;\n" +
-            "        optional = NO;\n" +
-            "    }\n" +
-            "    int64Col {\n" +
-            "        type = int;\n" +
-            "        indexed = NO;\n" +
-            "        isPrimary = NO;\n" +
-            "        array = NO;\n" +
-            "        set = NO;\n" +
-            "        optional = NO;\n" +
-            "    }\n" +
-            "    intEnumCol {\n" +
-            "        type = int;\n" +
-            "        indexed = NO;\n" +
-            "        isPrimary = NO;\n" +
-            "        array = NO;\n" +
-            "        set = NO;\n" +
-            "        optional = NO;\n" +
-            "    }\n" +
-            "    floatCol {\n" +
-            "        type = float;\n" +
-            "        indexed = NO;\n" +
-            "        isPrimary = NO;\n" +
-            "        array = NO;\n" +
-            "        set = NO;\n" +
-            "        optional = NO;\n" +
-            "    }\n" +
-            "    doubleCol {\n" +
-            "        type = double;\n" +
-            "        indexed = NO;\n" +
-            "        isPrimary = NO;\n" +
-            "        array = NO;\n" +
-            "        set = NO;\n" +
-            "        optional = NO;\n" +
-            "    }\n" +
-            "    stringCol {\n" +
-            "        type = string;\n" +
-            "        indexed = NO;\n" +
-            "        isPrimary = NO;\n" +
-            "        array = NO;\n" +
-            "        set = NO;\n" +
-            "        optional = NO;\n" +
-            "    }\n" +
-            "    binaryCol {\n" +
-            "        type = data;\n" +
-            "        indexed = NO;\n" +
-            "        isPrimary = NO;\n" +
-            "        array = NO;\n" +
-            "        set = NO;\n" +
-            "        optional = NO;\n" +
-            "    }\n" +
-            "    dateCol {\n" +
-            "        type = date;\n" +
-            "        indexed = NO;\n" +
-            "        isPrimary = NO;\n" +
-            "        array = NO;\n" +
-            "        set = NO;\n" +
-            "        optional = NO;\n" +
-            "    }\n" +
-            "    decimalCol {\n" +
-            "        type = decimal128;\n" +
-            "        indexed = NO;\n" +
-            "        isPrimary = NO;\n" +
-            "        array = NO;\n" +
-            "        set = NO;\n" +
-            "        optional = NO;\n" +
-            "    }\n" +
-            "    objectIdCol {\n" +
-            "        type = object id;\n" +
-            "        indexed = NO;\n" +
-            "        isPrimary = NO;\n" +
-            "        array = NO;\n" +
-            "        set = NO;\n" +
-            "        optional = NO;\n" +
-            "    }\n" +
-            "    objectCol {\n" +
-            "        type = object;\n" +
-            "        objectClassName = SwiftBoolObject;\n" +
-            "        linkOriginPropertyName = (null);\n" +
-            "        indexed = NO;\n" +
-            "        isPrimary = NO;\n" +
-            "        array = NO;\n" +
-            "        set = NO;\n" +
-            "        optional = YES;\n" +
-            "    }\n" +
-            "    uuidCol {\n" +
-            "        type = uuid;\n" +
-            "        indexed = NO;\n" +
-            "        isPrimary = NO;\n" +
-            "        array = NO;\n" +
-            "        set = NO;\n" +
-            "        optional = NO;\n" +
-            "    }\n" +
-            "    arrayCol {\n" +
-            "        type = object;\n" +
-            "        objectClassName = SwiftBoolObject;\n" +
-            "        linkOriginPropertyName = (null);\n" +
-            "        indexed = NO;\n" +
-            "        isPrimary = NO;\n" +
-            "        array = YES;\n" +
-            "        set = NO;\n" +
-            "        optional = NO;\n" +
-            "    }\n" +
-            "    setCol {\n" +
-            "        type = object;\n" +
-            "        objectClassName = SwiftBoolObject;\n" +
-            "        linkOriginPropertyName = (null);\n" +
-            "        indexed = NO;\n" +
-            "        isPrimary = NO;\n" +
-            "        array = NO;\n" +
-            "        set = YES;\n" +
-            "        optional = NO;\n" +
-            "    }\n" +
-            "}"
-
-=======
         let expected = """
         SwiftObject {
             boolCol {
@@ -218,6 +62,7 @@
                 indexed = NO;
                 isPrimary = NO;
                 array = NO;
+                set = NO;
                 optional = NO;
             }
             intCol {
@@ -225,6 +70,7 @@
                 indexed = NO;
                 isPrimary = NO;
                 array = NO;
+                set = NO;
                 optional = NO;
             }
             int8Col {
@@ -232,6 +78,7 @@
                 indexed = NO;
                 isPrimary = NO;
                 array = NO;
+                set = NO;
                 optional = NO;
             }
             int16Col {
@@ -239,6 +86,7 @@
                 indexed = NO;
                 isPrimary = NO;
                 array = NO;
+                set = NO;
                 optional = NO;
             }
             int32Col {
@@ -246,6 +94,7 @@
                 indexed = NO;
                 isPrimary = NO;
                 array = NO;
+                set = NO;
                 optional = NO;
             }
             int64Col {
@@ -253,6 +102,7 @@
                 indexed = NO;
                 isPrimary = NO;
                 array = NO;
+                set = NO;
                 optional = NO;
             }
             intEnumCol {
@@ -260,6 +110,7 @@
                 indexed = NO;
                 isPrimary = NO;
                 array = NO;
+                set = NO;
                 optional = NO;
             }
             floatCol {
@@ -267,6 +118,7 @@
                 indexed = NO;
                 isPrimary = NO;
                 array = NO;
+                set = NO;
                 optional = NO;
             }
             doubleCol {
@@ -274,6 +126,7 @@
                 indexed = NO;
                 isPrimary = NO;
                 array = NO;
+                set = NO;
                 optional = NO;
             }
             stringCol {
@@ -281,6 +134,7 @@
                 indexed = NO;
                 isPrimary = NO;
                 array = NO;
+                set = NO;
                 optional = NO;
             }
             binaryCol {
@@ -288,6 +142,7 @@
                 indexed = NO;
                 isPrimary = NO;
                 array = NO;
+                set = NO;
                 optional = NO;
             }
             dateCol {
@@ -295,6 +150,7 @@
                 indexed = NO;
                 isPrimary = NO;
                 array = NO;
+                set = NO;
                 optional = NO;
             }
             decimalCol {
@@ -302,6 +158,7 @@
                 indexed = NO;
                 isPrimary = NO;
                 array = NO;
+                set = NO;
                 optional = NO;
             }
             objectIdCol {
@@ -309,6 +166,7 @@
                 indexed = NO;
                 isPrimary = NO;
                 array = NO;
+                set = NO;
                 optional = NO;
             }
             objectCol {
@@ -318,6 +176,7 @@
                 indexed = NO;
                 isPrimary = NO;
                 array = NO;
+                set = NO;
                 optional = YES;
             }
             uuidCol {
@@ -325,6 +184,7 @@
                 indexed = NO;
                 isPrimary = NO;
                 array = NO;
+                set = NO;
                 optional = NO;
             }
             arrayCol {
@@ -334,11 +194,21 @@
                 indexed = NO;
                 isPrimary = NO;
                 array = YES;
+                set = NO;
+                optional = NO;
+            }
+            setCol {
+                type = object;
+                objectClassName = SwiftBoolObject;
+                linkOriginPropertyName = (null);
+                indexed = NO;
+                isPrimary = NO;
+                array = NO;
+                set = YES;
                 optional = NO;
             }
         }
         """
->>>>>>> bc2feeb0
         XCTAssertEqual(objectSchema.description, expected.replacingOccurrences(of: "    ", with: "\t"))
     }
 
