////////////////////////////////////////////////////////////////////////////
//
// Copyright 2015 Realm Inc.
//
// Licensed under the Apache License, Version 2.0 (the "License");
// you may not use this file except in compliance with the License.
// You may obtain a copy of the License at
//
// http://www.apache.org/licenses/LICENSE-2.0
//
// Unless required by applicable law or agreed to in writing, software
// distributed under the License is distributed on an "AS IS" BASIS,
// WITHOUT WARRANTIES OR CONDITIONS OF ANY KIND, either express or implied.
// See the License for the specific language governing permissions and
// limitations under the License.
//
////////////////////////////////////////////////////////////////////////////

import XCTest
import RealmSwift

class ObjectSchemaTests: TestCase {
    var objectSchema: ObjectSchema!

    var swiftObjectSchema: ObjectSchema {
        return try! Realm().schema["SwiftObject"]!
    }

    func testProperties() {
        let objectSchema = swiftObjectSchema
        let propertyNames = objectSchema.properties.map { $0.name }
        XCTAssertEqual(propertyNames,
                       ["boolCol", "intCol", "int8Col", "int16Col", "int32Col", "int64Col", "intEnumCol", "floatCol", "doubleCol",
                        "stringCol", "binaryCol", "dateCol", "decimalCol",
                        "objectIdCol", "objectCol", "arrayCol"]
        )
    }

    // Cannot name testClassName() because it interferes with the method on XCTest
    func testClassNameProperty() {
        let objectSchema = swiftObjectSchema
        XCTAssertEqual(objectSchema.className, "SwiftObject")
    }

    func testObjectClass() {
        let objectSchema = swiftObjectSchema
        XCTAssertTrue(objectSchema.objectClass === SwiftObject.self)
    }

    func testPrimaryKeyProperty() {
        let objectSchema = swiftObjectSchema
        XCTAssertNil(objectSchema.primaryKeyProperty)
        XCTAssertEqual(try! Realm().schema["SwiftPrimaryStringObject"]!.primaryKeyProperty!.name, "stringCol")
    }

    func testDescription() {
        let objectSchema = swiftObjectSchema
<<<<<<< HEAD
        let expected =
            "SwiftObject {\n" +
            "    boolCol {\n" +
            "        type = bool;\n" +
            "        indexed = NO;\n" +
            "        isPrimary = NO;\n" +
            "        array = NO;\n" +
            "        optional = NO;\n" +
            "    }\n" +
            "    intCol {\n" +
            "        type = int;\n" +
            "        indexed = NO;\n" +
            "        isPrimary = NO;\n" +
            "        array = NO;\n" +
            "        optional = NO;\n" +
            "    }\n" +
            "    int8Col {\n" +
            "        type = int;\n" +
            "        indexed = NO;\n" +
            "        isPrimary = NO;\n" +
            "        array = NO;\n" +
            "        optional = NO;\n" +
            "    }\n" +
            "    int16Col {\n" +
            "        type = int;\n" +
            "        indexed = NO;\n" +
            "        isPrimary = NO;\n" +
            "        array = NO;\n" +
            "        optional = NO;\n" +
            "    }\n" +
            "    int32Col {\n" +
            "        type = int;\n" +
            "        indexed = NO;\n" +
            "        isPrimary = NO;\n" +
            "        array = NO;\n" +
            "        optional = NO;\n" +
            "    }\n" +
            "    int64Col {\n" +
            "        type = int;\n" +
            "        indexed = NO;\n" +
            "        isPrimary = NO;\n" +
            "        array = NO;\n" +
            "        optional = NO;\n" +
            "    }\n" +
            "    intEnumCol {\n" +
            "        type = int;\n" +
            "        indexed = NO;\n" +
            "        isPrimary = NO;\n" +
            "        array = NO;\n" +
            "        optional = NO;\n" +
            "    }\n" +
            "    floatCol {\n" +
            "        type = float;\n" +
            "        indexed = NO;\n" +
            "        isPrimary = NO;\n" +
            "        array = NO;\n" +
            "        optional = NO;\n" +
            "    }\n" +
            "    doubleCol {\n" +
            "        type = double;\n" +
            "        indexed = NO;\n" +
            "        isPrimary = NO;\n" +
            "        array = NO;\n" +
            "        optional = NO;\n" +
            "    }\n" +
            "    stringCol {\n" +
            "        type = string;\n" +
            "        indexed = NO;\n" +
            "        isPrimary = NO;\n" +
            "        array = NO;\n" +
            "        optional = NO;\n" +
            "    }\n" +
            "    binaryCol {\n" +
            "        type = data;\n" +
            "        indexed = NO;\n" +
            "        isPrimary = NO;\n" +
            "        array = NO;\n" +
            "        optional = NO;\n" +
            "    }\n" +
            "    dateCol {\n" +
            "        type = date;\n" +
            "        indexed = NO;\n" +
            "        isPrimary = NO;\n" +
            "        array = NO;\n" +
            "        optional = NO;\n" +
            "    }\n" +
            "    decimalCol {\n" +
            "        type = decimal128;\n" +
            "        indexed = NO;\n" +
            "        isPrimary = NO;\n" +
            "        array = NO;\n" +
            "        optional = NO;\n" +
            "    }\n" +
            "    objectIdCol {\n" +
            "        type = object id;\n" +
            "        indexed = NO;\n" +
            "        isPrimary = NO;\n" +
            "        array = NO;\n" +
            "        optional = NO;\n" +
            "    }\n" +
            "    objectCol {\n" +
            "        type = object;\n" +
            "        objectClassName = SwiftBoolObject;\n" +
            "        linkOriginPropertyName = (null);\n" +
            "        indexed = NO;\n" +
            "        isPrimary = NO;\n" +
            "        array = NO;\n" +
            "        optional = YES;\n" +
            "    }\n" +
            "    arrayCol {\n" +
            "        type = object;\n" +
            "        objectClassName = SwiftBoolObject;\n" +
            "        linkOriginPropertyName = (null);\n" +
            "        indexed = NO;\n" +
            "        isPrimary = NO;\n" +
            "        array = YES;\n" +
            "        optional = NO;\n" +
            "    }\n" +
            "}"

=======
        let expected = """
        SwiftObject {
            boolCol {
                type = bool;
                indexed = NO;
                isPrimary = NO;
                array = NO;
                optional = NO;
            }
            intCol {
                type = int;
                indexed = NO;
                isPrimary = NO;
                array = NO;
                optional = NO;
            }
            int8Col {
                type = int;
                indexed = NO;
                isPrimary = NO;
                array = NO;
                optional = NO;
            }
            int16Col {
                type = int;
                indexed = NO;
                isPrimary = NO;
                array = NO;
                optional = NO;
            }
            int32Col {
                type = int;
                indexed = NO;
                isPrimary = NO;
                array = NO;
                optional = NO;
            }
            int64Col {
                type = int;
                indexed = NO;
                isPrimary = NO;
                array = NO;
                optional = NO;
            }
            intEnumCol {
                type = int;
                indexed = NO;
                isPrimary = NO;
                array = NO;
                optional = NO;
            }
            floatCol {
                type = float;
                indexed = NO;
                isPrimary = NO;
                array = NO;
                optional = NO;
            }
            doubleCol {
                type = double;
                indexed = NO;
                isPrimary = NO;
                array = NO;
                optional = NO;
            }
            stringCol {
                type = string;
                indexed = NO;
                isPrimary = NO;
                array = NO;
                optional = NO;
            }
            binaryCol {
                type = data;
                indexed = NO;
                isPrimary = NO;
                array = NO;
                optional = NO;
            }
            dateCol {
                type = date;
                indexed = NO;
                isPrimary = NO;
                array = NO;
                optional = NO;
            }
            decimalCol {
                type = decimal128;
                indexed = NO;
                isPrimary = NO;
                array = NO;
                optional = NO;
            }
            objectIdCol {
                type = object id;
                indexed = NO;
                isPrimary = NO;
                array = NO;
                optional = NO;
            }
            objectCol {
                type = object;
                objectClassName = SwiftBoolObject;
                linkOriginPropertyName = (null);
                indexed = NO;
                isPrimary = NO;
                array = NO;
                optional = YES;
            }
            uuidCol {
                type = uuid;
                indexed = NO;
                isPrimary = NO;
                array = NO;
                optional = NO;
            }
            arrayCol {
                type = object;
                objectClassName = SwiftBoolObject;
                linkOriginPropertyName = (null);
                indexed = NO;
                isPrimary = NO;
                array = YES;
                optional = NO;
            }
        }
        """
>>>>>>> 74ac7d51
        XCTAssertEqual(objectSchema.description, expected.replacingOccurrences(of: "    ", with: "\t"))
    }

    func testSubscript() {
        let objectSchema = swiftObjectSchema
        XCTAssertNil(objectSchema["noSuchProperty"])
        XCTAssertEqual(objectSchema["boolCol"]!.name, "boolCol")
    }

    func testEquals() {
        let objectSchema = swiftObjectSchema
        XCTAssert(try! objectSchema == Realm().schema["SwiftObject"]!)
        XCTAssert(try! objectSchema != Realm().schema["SwiftStringObject"]!)
    }
}<|MERGE_RESOLUTION|>--- conflicted
+++ resolved
@@ -32,7 +32,7 @@
         XCTAssertEqual(propertyNames,
                        ["boolCol", "intCol", "int8Col", "int16Col", "int32Col", "int64Col", "intEnumCol", "floatCol", "doubleCol",
                         "stringCol", "binaryCol", "dateCol", "decimalCol",
-                        "objectIdCol", "objectCol", "arrayCol"]
+                        "objectIdCol", "objectCol", "uuidCol", "arrayCol"]
         )
     }
 
@@ -55,128 +55,6 @@
 
     func testDescription() {
         let objectSchema = swiftObjectSchema
-<<<<<<< HEAD
-        let expected =
-            "SwiftObject {\n" +
-            "    boolCol {\n" +
-            "        type = bool;\n" +
-            "        indexed = NO;\n" +
-            "        isPrimary = NO;\n" +
-            "        array = NO;\n" +
-            "        optional = NO;\n" +
-            "    }\n" +
-            "    intCol {\n" +
-            "        type = int;\n" +
-            "        indexed = NO;\n" +
-            "        isPrimary = NO;\n" +
-            "        array = NO;\n" +
-            "        optional = NO;\n" +
-            "    }\n" +
-            "    int8Col {\n" +
-            "        type = int;\n" +
-            "        indexed = NO;\n" +
-            "        isPrimary = NO;\n" +
-            "        array = NO;\n" +
-            "        optional = NO;\n" +
-            "    }\n" +
-            "    int16Col {\n" +
-            "        type = int;\n" +
-            "        indexed = NO;\n" +
-            "        isPrimary = NO;\n" +
-            "        array = NO;\n" +
-            "        optional = NO;\n" +
-            "    }\n" +
-            "    int32Col {\n" +
-            "        type = int;\n" +
-            "        indexed = NO;\n" +
-            "        isPrimary = NO;\n" +
-            "        array = NO;\n" +
-            "        optional = NO;\n" +
-            "    }\n" +
-            "    int64Col {\n" +
-            "        type = int;\n" +
-            "        indexed = NO;\n" +
-            "        isPrimary = NO;\n" +
-            "        array = NO;\n" +
-            "        optional = NO;\n" +
-            "    }\n" +
-            "    intEnumCol {\n" +
-            "        type = int;\n" +
-            "        indexed = NO;\n" +
-            "        isPrimary = NO;\n" +
-            "        array = NO;\n" +
-            "        optional = NO;\n" +
-            "    }\n" +
-            "    floatCol {\n" +
-            "        type = float;\n" +
-            "        indexed = NO;\n" +
-            "        isPrimary = NO;\n" +
-            "        array = NO;\n" +
-            "        optional = NO;\n" +
-            "    }\n" +
-            "    doubleCol {\n" +
-            "        type = double;\n" +
-            "        indexed = NO;\n" +
-            "        isPrimary = NO;\n" +
-            "        array = NO;\n" +
-            "        optional = NO;\n" +
-            "    }\n" +
-            "    stringCol {\n" +
-            "        type = string;\n" +
-            "        indexed = NO;\n" +
-            "        isPrimary = NO;\n" +
-            "        array = NO;\n" +
-            "        optional = NO;\n" +
-            "    }\n" +
-            "    binaryCol {\n" +
-            "        type = data;\n" +
-            "        indexed = NO;\n" +
-            "        isPrimary = NO;\n" +
-            "        array = NO;\n" +
-            "        optional = NO;\n" +
-            "    }\n" +
-            "    dateCol {\n" +
-            "        type = date;\n" +
-            "        indexed = NO;\n" +
-            "        isPrimary = NO;\n" +
-            "        array = NO;\n" +
-            "        optional = NO;\n" +
-            "    }\n" +
-            "    decimalCol {\n" +
-            "        type = decimal128;\n" +
-            "        indexed = NO;\n" +
-            "        isPrimary = NO;\n" +
-            "        array = NO;\n" +
-            "        optional = NO;\n" +
-            "    }\n" +
-            "    objectIdCol {\n" +
-            "        type = object id;\n" +
-            "        indexed = NO;\n" +
-            "        isPrimary = NO;\n" +
-            "        array = NO;\n" +
-            "        optional = NO;\n" +
-            "    }\n" +
-            "    objectCol {\n" +
-            "        type = object;\n" +
-            "        objectClassName = SwiftBoolObject;\n" +
-            "        linkOriginPropertyName = (null);\n" +
-            "        indexed = NO;\n" +
-            "        isPrimary = NO;\n" +
-            "        array = NO;\n" +
-            "        optional = YES;\n" +
-            "    }\n" +
-            "    arrayCol {\n" +
-            "        type = object;\n" +
-            "        objectClassName = SwiftBoolObject;\n" +
-            "        linkOriginPropertyName = (null);\n" +
-            "        indexed = NO;\n" +
-            "        isPrimary = NO;\n" +
-            "        array = YES;\n" +
-            "        optional = NO;\n" +
-            "    }\n" +
-            "}"
-
-=======
         let expected = """
         SwiftObject {
             boolCol {
@@ -304,7 +182,6 @@
             }
         }
         """
->>>>>>> 74ac7d51
         XCTAssertEqual(objectSchema.description, expected.replacingOccurrences(of: "    ", with: "\t"))
     }
 
