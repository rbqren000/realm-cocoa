--- conflicted
+++ resolved
@@ -438,7 +438,6 @@
     }
 }
 
-<<<<<<< HEAD
 extension List where Element: MinMaxType {
     /**
      Returns the minimum (lowest) value in the list, or `nil` if the list is empty.
@@ -471,10 +470,7 @@
     }
 }
 
-extension List: RealmCollection, RangeReplaceableCollection {
-=======
 extension List: RealmCollection {
->>>>>>> ecf62373
     /// The type of the objects stored within the list.
     public typealias ElementType = Element
 
