--- conflicted
+++ resolved
@@ -106,11 +106,7 @@
 
     /// A human-readable description of the objects represented by the linking objects.
     public override var description: String {
-<<<<<<< HEAD
-        return RLMDescriptionWithMaxDepth("LinkingObjects<\(rlmResults.objectClassName!)>", rlmResults, RLMDescriptionMaxDepth)
-=======
         return RLMDescriptionWithMaxDepth("LinkingObjects", rlmResults, RLMDescriptionMaxDepth)
->>>>>>> 76f0f67e
     }
 
     // MARK: Index Retrieval
