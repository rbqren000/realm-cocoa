--- conflicted
+++ resolved
@@ -79,6 +79,7 @@
         case RLMPropertyTypeDouble:
         case RLMPropertyTypeDecimal128:
         case RLMPropertyTypeDate:
+        case RLMPropertyTypeAny:
             return YES;
         default:
             return NO;
@@ -499,22 +500,35 @@
     template <typename A, typename B>
     void add_bool_constraint(RLMPropertyType, NSPredicateOperatorType operatorType, A&& lhs, B&& rhs);
 
+    void add_substring_constraint(null, Query);
     template<typename T>
     void add_substring_constraint(const T& value, Query condition);
     template<typename T>
     void add_substring_constraint(const Columns<T>& value, Query condition);
 
-<<<<<<< HEAD
-    template <typename T, typename StringOrMixed>
-    void add_string_constraint(NSPredicateOperatorType operatorType,
-                               NSComparisonPredicateOptions predicateOptions,
-                               Columns<StringOrMixed> &&column,
-=======
+    void add_mixed_constraint(NSPredicateOperatorType operatorType,
+                              NSComparisonPredicateOptions predicateOptions,
+                              Columns<Mixed>&& column,
+                              const ColumnReference& c);
+
+    void add_mixed_constraint(NSPredicateOperatorType operatorType,
+                              NSComparisonPredicateOptions predicateOptions,
+                              Columns<Mixed>&& column, realm::null);
+
+    void add_mixed_constraint(NSPredicateOperatorType operatorType,
+                              NSComparisonPredicateOptions predicateOptions,
+                              Columns<Mixed>&& column,
+                              Mixed value);
+    template<typename T>
+    void add_mixed_constraint(NSPredicateOperatorType operatorType,
+                              NSComparisonPredicateOptions predicateOptions,
+                              Columns<Mixed>&& column,
+                              T value);
+
     template <typename C, typename T>
     void add_string_constraint(NSPredicateOperatorType operatorType,
                                NSComparisonPredicateOptions predicateOptions,
                                Columns<C>&& column,
->>>>>>> a7931c5d
                                T value);
 
     template <typename C, typename T>
@@ -537,15 +551,9 @@
     void add_link_constraint(NSPredicateOperatorType operatorType, const Columns<Link>& column, realm::null);
     void add_link_constraint(NSPredicateOperatorType, const Columns<Link>&, const ColumnReference&);
 
-<<<<<<< HEAD
-    template <typename R>
-    void add_mixed_constraint(NSPredicateOperatorType, NSComparisonPredicateOptions, Columns<Mixed>&& lhs, const R& rhs);
-
-=======
     template <CollectionOperation::Type Operation, bool IsLinkCollection, typename R>
     void add_collection_operation_constraint(NSPredicateOperatorType operatorType,
                                              const CollectionOperation& collectionOperation, R rhs);
->>>>>>> a7931c5d
     template <CollectionOperation::Type Operation, typename R>
     void add_collection_operation_constraint(NSPredicateOperatorType operatorType,
                                              const CollectionOperation& collectionOperation, R rhs);
@@ -609,6 +617,11 @@
     }
 }
 
+void QueryBuilder::add_substring_constraint(null, Query) {
+    // Foundation always returns false for substring operations with a RHS of null or "".
+    m_query.and_query(std::unique_ptr<Expression>(new FalseExpression));
+}
+
 template<typename T>
 void QueryBuilder::add_substring_constraint(const T& value, Query condition) {
     // Foundation always returns false for substring operations with a RHS of null or "".
@@ -640,6 +653,7 @@
 //    m_query.and_query(const_cast<Columns<Mixed>&>(value).size() != 0 && std::move(condition));
 }
 
+
 template<typename Comparator>
 Query make_diacritic_insensitive_constraint(bool caseSensitive, std::unique_ptr<Subexpr> left, std::unique_ptr<Subexpr> right) {
     using CompareCS = Compare<typename Comparator::CaseSensitive>;
@@ -672,12 +686,6 @@
     }
 }
 
-<<<<<<< HEAD
-template <typename T, typename StringOrMixed>
-void QueryBuilder::add_string_constraint(NSPredicateOperatorType operatorType,
-                                         NSComparisonPredicateOptions predicateOptions,
-                                         Columns<StringOrMixed> &&column,
-=======
 template <typename C, typename T>
 void QueryBuilder::add_diacritic_sensitive_string_constraint(NSPredicateOperatorType operatorType,
                                                              NSComparisonPredicateOptions predicateOptions,
@@ -714,7 +722,6 @@
 void QueryBuilder::add_string_constraint(NSPredicateOperatorType operatorType,
                                          NSComparisonPredicateOptions predicateOptions,
                                          Columns<C>&& column,
->>>>>>> a7931c5d
                                          T value) {
     if (!(predicateOptions & NSDiacriticInsensitivePredicateOption)) {
         add_diacritic_sensitive_string_constraint(operatorType, predicateOptions, std::move(column), value);
@@ -722,18 +729,14 @@
     }
 
     auto as_subexpr = util::overload{
-<<<<<<< HEAD
-        [](Mixed value) { return make_subexpr<ConstantStringValue>(value.get_string()); },
-        [](const Columns<String>& c) { return c.clone(); },
-        [](const Columns<Mixed>& c) { return c.clone(); }
-=======
         [](StringData value) { return make_subexpr<ConstantStringValue>(value); },
         [](const Columns<String>& c) { return c.clone(); },
         [](const Columns<Lst<String>>& c) { return c.clone(); },
         [](BinaryData value) { return make_subexpr<ConstantStringValue>(StringData(value.data(), value.size())); },
         [](const Columns<BinaryData>& c) { return c.clone(); },
-        [](const Columns<Lst<BinaryData>>& c) { return c.clone(); }
->>>>>>> a7931c5d
+        [](const Columns<Lst<BinaryData>>& c) { return c.clone(); },
+        [](const Columns<Mixed>& c) { return c.clone(); },
+        [](Mixed value) { return make_subexpr<ConstantStringValue>(value.get_string()); },
     };
     auto left = as_subexpr(column);
     auto right = as_subexpr(value);
@@ -947,9 +950,6 @@
     return column.resolve<RequestedType>();
 }
 
-<<<<<<< HEAD
-template <typename... T>
-=======
 template <typename T, typename Fn>
 void convert_null(T&& value, Fn&& fn) {
     if (isNSNull(value)) {
@@ -961,7 +961,6 @@
 }
 
 template <template<typename> typename W, typename T>
->>>>>>> a7931c5d
 void QueryBuilder::do_add_constraint(RLMPropertyType type, NSPredicateOperatorType operatorType,
                        NSComparisonPredicateOptions predicateOptions, ColumnReference const& column, T&& value)
 {
@@ -1022,142 +1021,76 @@
                 add_link_constraint(operatorType, column.resolve<Link>(), value);
             });
             break;
-<<<<<<< HEAD
         case RLMPropertyTypeUUID:
-            add_bool_constraint(type, operatorType, value_of_type<UUID>(values)...);
+            convert_null(value, [&](auto&& value) {
+                add_bool_constraint(type, operatorType, column.resolve<W<UUID>>(),
+                                    value_of_type<UUID>(value));
+            });
             break;
         case RLMPropertyTypeAny:
-//            add_mixed_constraint(operatorType, predicateOptions, value_of_type<Mixed>(values)...);
-            break;
-        default:
-=======
-        case RLMPropertyTypeAny:
->>>>>>> a7931c5d
-            throwException(@"Unsupported predicate value type",
-                           @"Object type %@ not supported", RLMTypeToString(type));
-    }
-}
-
-<<<<<<< HEAD
+            convert_null(value, [&](auto&& value) {
+                add_mixed_constraint(operatorType, predicateOptions, column.resolve<Mixed>(),
+                                     value);
+            });
+    }
+}
+
 #pragma mark AddMixedConstraints
 
-template <>
-void QueryBuilder::add_mixed_constraint(NSPredicateOperatorType operatorType, NSComparisonPredicateOptions predicateOptions,
-                                        Columns<Mixed>&& column, const null& rhs) {
-    m_query.equal(column.column_key(), rhs);
-}
-
-template <>
+template<typename T>
 void QueryBuilder::add_mixed_constraint(NSPredicateOperatorType operatorType,
                                         NSComparisonPredicateOptions predicateOptions,
-                                        Columns<Mixed>&& column, const Mixed& rhs) {
-    switch (rhs.get_type()) {
+                                        Columns<Mixed>&& column,
+                                        T value) {
+    add_mixed_constraint(operatorType,
+                         predicateOptions,
+                         std::move(column),
+                         value_of_type<Mixed>(std::move(value)));
+}
+
+void QueryBuilder::add_mixed_constraint(NSPredicateOperatorType operatorType,
+                                        NSComparisonPredicateOptions predicateOptions,
+                                        Columns<Mixed>&& column,
+                                        Mixed value) {
+    switch (value.get_type()) {
         case realm::type_Int:
         case realm::type_Timestamp:
         case realm::type_Double:
         case realm::type_Float:
         case realm::type_Decimal:
-            add_numeric_constraint(RLMPropertyTypeAny, operatorType, column, rhs);
+            add_numeric_constraint(RLMPropertyTypeAny, operatorType, column, value);
             break;
         case realm::type_UUID:
         case realm::type_ObjectId:
         case realm::type_Bool:
-            add_bool_constraint(RLMPropertyTypeBool, operatorType, column, rhs);
+            add_bool_constraint(RLMPropertyTypeBool, operatorType, column, value);
             break;
         case realm::type_String:
         case realm::type_Binary:
-            add_string_constraint(operatorType, predicateOptions, std::move(column), rhs);
+            add_string_constraint(operatorType, predicateOptions, std::move(column), value);
             break;
         default:
-            @throw RLMException(@"oopsie");
-    }
-}
-template <typename R>
+            @throw RLMException(@"Unsupported RLMValue type.");
+    }
+}
+
 void QueryBuilder::add_mixed_constraint(NSPredicateOperatorType operatorType,
-                                        NSComparisonPredicateOptions predicateOptions,
-                                        Columns<Mixed>&& column,
-                                        const R& rhs) {
-    switch (operatorType) {
-        case NSLessThanPredicateOperatorType:
-
-            break;
-        case NSLessThanOrEqualToPredicateOperatorType:
-
-            break;
-//        case NSGreaterThanPredicateOperatorType:
-//            <#code#>
-//            break;
-//        case NSGreaterThanOrEqualToPredicateOperatorType:
-//            <#code#>
-//            break;
-//        case NSEqualToPredicateOperatorType:
-//            <#code#>
-//            break;
-//        case NSNotEqualToPredicateOperatorType:
-//            <#code#>
-//            break;
-//        case NSMatchesPredicateOperatorType:
-//            <#code#>
-//            break;
-//        case NSLikePredicateOperatorType:
-//            <#code#>
-//            break;
-//        case NSBeginsWithPredicateOperatorType:
-//            <#code#>
-//            break;
-//        case NSEndsWithPredicateOperatorType:
-//            <#code#>
-//            break;
-//        case NSInPredicateOperatorType:
-//            <#code#>
-//            break;
-//        case NSContainsPredicateOperatorType:
-//            <#code#>
-//            break;
-//        case NSBetweenPredicateOperatorType:
-//            <#code#>
-//            break;
-        default:
-            REALM_TERMINATE("oops");
-    }
-//    const Columns<Mixed> c(std::move(column));
-//    mixed_compare(c, rhs, true);
-//    switch (rhs.get_type()) {
-//        case realm::type_Int:
-//        case realm::type_Timestamp:
-//        case realm::type_Double:
-//        case realm::type_Float:
-//        case realm::type_Decimal:
-//            add_numeric_constraint(RLMPropertyTypeAny, operatorType, column, rhs);
-//            break;
-//        case realm::type_UUID:
-//        case realm::type_ObjectId:
-//        case realm::type_Bool:
-//            add_bool_constraint(RLMPropertyTypeBool, operatorType, column, rhs);
-//            break;
-//        case realm::type_String:
-//        case realm::type_Binary:
-//            add_string_constraint(operatorType, predicateOptions, std::move(column), rhs);
-//            break;
-//        default:
-//            @throw RLMException(@"oopsie");
-//    }
-}
-
-void QueryBuilder::do_add_constraint(RLMPropertyType, NSPredicateOperatorType, NSComparisonPredicateOptions, id, realm::null)
-{
-    // This is not actually reachable as this case is caught earlier, but this
-    // overload is needed for the code to compile
-    throwException(@"Invalid predicate expressions",
-                   @"Predicate expressions must compare a keypath and another keypath or a constant value");
+                          NSComparisonPredicateOptions predicateOptions,
+                          Columns<Mixed>&& column, null rhs) {
+    m_query.and_query(column == rhs);
+}
+
+void QueryBuilder::add_mixed_constraint(NSPredicateOperatorType operatorType,
+                          NSComparisonPredicateOptions predicateOptions,
+                          Columns<Mixed>&& column,
+                          const ColumnReference& value) {
+    add_bool_constraint(RLMPropertyTypeObject, operatorType, column, value.resolve<Mixed>());
 }
 
 bool is_nsnull(id value) {
     return !value || value == NSNull.null;
 }
 
-=======
->>>>>>> a7931c5d
 template<typename T>
 using Identity = T;
 
