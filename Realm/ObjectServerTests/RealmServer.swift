////////////////////////////////////////////////////////////////////////////
//
// Copyright 2020 Realm Inc.
//
// Licensed under the Apache License, Version 2.0 (the "License");
// you may not use this file except in compliance with the License.
// You may obtain a copy of the License at
//
// http://www.apache.org/licenses/LICENSE-2.0
//
// Unless required by applicable law or agreed to in writing, software
// distributed under the License is distributed on an "AS IS" BASIS,
// WITHOUT WARRANTIES OR CONDITIONS OF ANY KIND, either express or implied.
// See the License for the specific language governing permissions and
// limitations under the License.
//
////////////////////////////////////////////////////////////////////////////

import Foundation
import RealmSwift
import XCTest

<<<<<<< HEAD
private extension URL {
    var fileURL: URL {
        URL(fileURLWithPath: self.absoluteString)
    }
}
=======
#if os(macOS)
>>>>>>> aab42161

extension URLSession {
    fileprivate func resultDataTask(with request: URLRequest, _ completionHandler: @escaping (Result<Data, Error>) -> Void) {
        URLSession(configuration: .default, delegate: nil, delegateQueue: OperationQueue()).dataTask(with: request) { (data, response, error) in
            if let httpResponse = response as? HTTPURLResponse,
                httpResponse.statusCode >= 200 && httpResponse.statusCode < 300,
                let data = data {
                completionHandler(.success(data))
            } else {
                completionHandler(.failure(error ?? URLError(.badServerResponse)))
            }
        }.resume()
    }

    // Synchronously perform a data task, returning the data from it
    fileprivate func resultDataTask(with request: URLRequest) -> Result<Data, Error> {
        var result: Result<Data, Error>!
        let group = DispatchGroup()
        group.enter()
        resultDataTask(with: request) {
            result = $0
            group.leave()
        }
        guard case .success = group.wait(timeout: .now() + 10) else {
            return .failure(URLError(.cannotFindHost))
        }
        return result
    }
}

// MARK: - AdminProfile
struct AdminProfile: Codable {
    struct Role: Codable {
        enum CodingKeys: String, CodingKey {
            case groupId = "group_id"
        }

        let groupId: String
    }

    let roles: [Role]
}

// MARK: - Admin
class Admin {
    // MARK: AdminSession
    /// An authenticated session for using the Admin API
    class AdminSession {
        /// The access token of the authenticated user
        var accessToken: String
        /// The group id associated with the authenticated user
        var groupId: String

        init(accessToken: String, groupId: String) {
            self.accessToken = accessToken
            self.groupId = groupId
        }

        // MARK: AdminEndpoint
        /// Representation of a given admin endpoint.
        /// This allows us to call a give endpoint dynamically with loose typing.
        @dynamicMemberLookup
        struct AdminEndpoint {
            /// The access token of the authenticated user
            var accessToken: String
            /// The group id associated with the authenticated user
            var groupId: String
            /// The endpoint url. This will be appending to dynamically by appending the dynamic member called
            /// as if it were a path.
            var url: URL

            /**
             Append the given member to the path. E.g., if the current URL is set to
            http://localhost:9090/api/admin/v3.0/groups/groupId/apps/appId
             and you currently have a:
             ```
             var app: AdminEndpoint
             ```
             you can fetch a list of all services by calling
             ```
             app.services.get()
             ```
             */
            subscript(dynamicMember member: String) -> AdminEndpoint {
                let pattern = "([a-z0-9])([A-Z])"

                let regex = try? NSRegularExpression(pattern: pattern, options: [])
                let range = NSRange(location: 0, length: member.count)
                let snakeCaseMember = regex?.stringByReplacingMatches(in: member,
                                                                      options: [],
                                                                      range: range,
                                                                      withTemplate: "$1_$2").lowercased()
                return AdminEndpoint(accessToken: accessToken,
                                     groupId: groupId,
                                     url: url.appendingPathComponent(snakeCaseMember!))
            }

            /**
             Append the given id to the path. E.g., if the current URL is set to
             http://localhost:9090/api/admin/v3.0/groups/groupId/apps/
              and you currently have a:
              ```
              var apps: AdminEndpoint
              var appId: String
              ```
              you can fetch the app from its appId with
              ```
              apps[appId].get()
              ```
             */
            subscript(_ id: String) -> AdminEndpoint {
                return AdminEndpoint(accessToken: accessToken,
                                     groupId: groupId,
                                     url: url.appendingPathComponent(id))
            }

            private func request(httpMethod: String, data: Any? = nil,
                                 completionHandler: @escaping (Result<Any?, Error>) -> Void) {
                var request = URLRequest(url: url)
                request.httpMethod = httpMethod
                request.allHTTPHeaderFields = [
                    "Authorization": "Bearer \(accessToken)",
                    "Content-Type": "application/json;charset=utf-8",
                    "Accept": "application/json"
                ]
                if let data = data {
                    do {
                        request.httpBody = try JSONSerialization.data(withJSONObject: data)
                    } catch {
                        completionHandler(.failure(error))
                    }
                }

                URLSession(configuration: URLSessionConfiguration.default,
                           delegate: nil, delegateQueue: OperationQueue())
                    .resultDataTask(with: request) { result in
                        completionHandler(result.flatMap { data in
                            Result {
                                data.count > 0 ? try JSONSerialization.jsonObject(with: data) : nil
                            }
                        })
                }
            }

            private func request(on group: DispatchGroup, httpMethod: String, data: Any? = nil, _ completionHandler: @escaping (Result<Any?, Error>) -> Void) {
                group.enter()
                request(httpMethod: httpMethod, data: data) { result in
                    completionHandler(result)
                    group.leave()
                }
            }

            private func request(httpMethod: String, data: Any? = nil) -> Result<Any?, Error> {
                let group = DispatchGroup()
                var result: Result<Any?, Error>!
                group.enter()
                request(httpMethod: httpMethod, data: data) {
                    result = $0
                    group.leave()
                }
                guard case .success = group.wait(timeout: .now() + 5) else {
                    return .failure(URLError(.badServerResponse))
                }
                return result
            }

            func get(_ completionHandler: @escaping (Result<Any?, Error>) -> Void) {
                request(httpMethod: "GET", completionHandler: completionHandler)
            }

            func get(on group: DispatchGroup, _ completionHandler: @escaping (Result<Any?, Error>) -> Void) {
                request(on: group, httpMethod: "GET", completionHandler)
            }

            func get() -> Result<Any?, Error> {
                request(httpMethod: "GET")
            }

            func post(_ data: Any, _ completionHandler: @escaping (Result<Any?, Error>) -> Void) {
                request(httpMethod: "POST", data: data, completionHandler: completionHandler)
            }

            func post(on group: DispatchGroup, _ data: Any,
                      _ completionHandler: @escaping (Result<Any?, Error>) -> Void) {
                request(on: group, httpMethod: "POST", data: data, completionHandler)
            }

            func post(_ data: Any) -> Result<Any?, Error> {
                request(httpMethod: "POST", data: data)
            }

            func put(_ completionHandler: @escaping (Result<Any?, Error>) -> Void) {
                request(httpMethod: "PUT", completionHandler: completionHandler)
            }

            func put(on group: DispatchGroup, data: Any? = nil, _ completionHandler: @escaping (Result<Any?, Error>) -> Void) {
                request(on: group, httpMethod: "PUT", data: data, completionHandler)
            }

            func patch(on group: DispatchGroup, _ data: Any, _ completionHandler: @escaping (Result<Any?, Error>) -> Void) {
                request(on: group, httpMethod: "PATCH", data: data, completionHandler)
            }
        }

        /// The initial endpoint to access the admin server
        lazy var apps = AdminEndpoint(accessToken: accessToken,
                                      groupId: groupId,
                                      url: URL(string: "http://localhost:9090/api/admin/v3.0/groups/\(groupId)/apps")!)
    }

    private func userProfile(accessToken: String) -> Result<AdminProfile, Error> {
        var request = URLRequest(url: URL(string: "http://localhost:9090/api/admin/v3.0/auth/profile")!)
        request.allHTTPHeaderFields = [
            "Authorization": "Bearer \(String(describing: accessToken))"
        ]
        return URLSession.shared.resultDataTask(with: request)
            .flatMap { data in
                Result {
                    try JSONDecoder().decode(AdminProfile.self, from: data)
                }
            }
    }

    /// Synchronously authenticate an admin session
    func login() throws -> AdminSession {
        let authUrl = URL(string: "http://localhost:9090/api/admin/v3.0/auth/providers/local-userpass/login")!
        var loginRequest = URLRequest(url: authUrl)
        loginRequest.httpMethod = "POST"
        loginRequest.allHTTPHeaderFields = ["Content-Type": "application/json;charset=utf-8",
                                            "Accept": "application/json"]

        loginRequest.httpBody = try! JSONEncoder().encode(["provider": "userpass",
                                                           "username": "unique_user@domain.com",
                                                           "password": "password"])
        return try URLSession(configuration: .default, delegate: nil, delegateQueue: OperationQueue())
            .resultDataTask(with: loginRequest)
            .flatMap { data in
                return Result {
                    if let accessToken = try JSONDecoder().decode([String: String].self, from: data)["access_token"] {
                        return accessToken
                    }
                    throw URLError(.badServerResponse)
                }
            }
            .flatMap { (accessToken: String) -> Result<AdminSession, Error> in
                self.userProfile(accessToken: accessToken).map {
                    AdminSession(accessToken: accessToken, groupId: $0.roles[0].groupId)
                }
            }
            .get()
    }
}

// MARK: RealmServer

/// Bog standard subprocess abstraction for shell commands.
private struct Subprocess {
    var path = ["/bin/", "/usr/bin/"]
    private var _environment = [String: String]()
    var environment: [String: String] {
        get {
            ["PATH": path.joined(separator: ":")].merging(_environment, uniquingKeysWith: { key1, _ in key1 })
        } set {
            _environment = newValue
        }
    }

    private let defaultDirectoryPath: String?

    init(defaultDirectoryPath: String? = nil) {
        self.defaultDirectoryPath = defaultDirectoryPath
    }

    @discardableResult
    func popen(_ commandString: String,
               currentDirectoryPath: String? = nil) -> (exitCode: Int32, output: String) {
        func createProcesses(_ commandString: String,
                             process: inout Process,
                             processes: inout [Process]) {
            if let currentDirectoryPath = currentDirectoryPath {
                process.currentDirectoryPath = currentDirectoryPath
            } else if let defaultDirectoryPath = self.defaultDirectoryPath {
                process.currentDirectoryPath = defaultDirectoryPath
            }
            processes.append(process)
            var commandAndFlags = commandString.split(separator: " ")
            process.launchPath = String(commandAndFlags.first!)
            commandAndFlags.removeFirst()
            var args = [String]()
            while commandAndFlags.count > 0 {
                var argument = commandAndFlags.removeFirst()
                switch argument.first! {
                case "|":
                    let pipe = Pipe()
                    let outputPipe = Pipe()
                    var tailProcess = Process()
                    createProcesses(commandAndFlags.joined(separator: " "),
                                    process: &tailProcess,
                                    processes: &processes)
                    tailProcess.standardInput = pipe
                    tailProcess.standardOutput = outputPipe
                    process.standardOutput = pipe
                    process.arguments = args
                    return
                case "\"", "'":
                    // the argument is guarded by quotes, so we have to rejoin
                    // the proceeding arguments to retain the intent of the caller
                    if argument.last != argument.first! {
                        var nextArg = commandAndFlags.removeFirst()
                        while nextArg.last != argument.first {
                            argument += " " + nextArg
                            nextArg = commandAndFlags.removeFirst()
                        }
                        // concat the final part of the quoted arg
                        argument += " " + nextArg
                    }
                    fallthrough
                default:
                    args.append(String(argument))
                }
            }
            process.arguments = args
        }
        var processes = [Process]()
        var process = Process()
        process.environment = environment
        createProcesses(commandString, process: &process, processes: &processes)

        processes.forEach { process in
            process.launch()
        }
        processes.forEach {
            $0.waitUntilExit()
        }
        let data = (processes.last!.standardOutput as? Pipe)?.fileHandleForReading.readDataToEndOfFile() ?? Data()
        return (processes.last!.terminationStatus, String(data: data,
                                                          encoding: .utf8)!)
    }
}
/**
 A sandboxed server. This singleton launches and maintains all server processes
 and allows for app creation.
 */
@available(OSX 10.13, *)
@objc(RealmServer)
public class RealmServer: NSObject {
    public enum LogLevel {
        case none, info, warn, error
    }

    private struct Dependencies: Decodable {
        enum CodingKeys: String, CodingKey {
            case mongoDBVersion = "MONGODB_VERSION",
                 goVersion = "GO_VERSION",
                 nodeVersion = "NODE_VERSION",
                 stitchVersion = "STITCH_VERSION"
        }
        var mongoDBVersion: String
        var goVersion: String
        var nodeVersion: String
        var stitchVersion: String
    }

    /// Shared RealmServer. This class only needs to be initialized and torn down once per test suite run.
    @objc public static var shared = RealmServer()
    private lazy var dependencies: Dependencies = {
        guard let data = fileManager.contents(atPath: RealmServer.rootUrl.appendingPathComponent("dependencies.list").absoluteString),
              let dependenciesString = String(data: data, encoding: .utf8) else {
            fatalError("`dependencies.list` missing from root directory")
        }

        do {
            return try JSONDecoder().decode(Dependencies.self,
                                            from: JSONEncoder().encode(dependenciesString.components(separatedBy: "\n").dropLast().reduce(into: [String: String]()) {
                                                let keyValuePair = $1.split(separator: "=")
                                                $0[String(keyValuePair[0])] = String(keyValuePair[1])
                                            }))
        } catch {
            fatalError("`dependencies.list` malformed: \(error.localizedDescription)")
        }
    }()

    /// The root URL of the project.
    private static let rootUrl = URL(string: #file)!
        .deletingLastPathComponent() // RealmServer.swift
        .deletingLastPathComponent() // ObjectServerTests
        .deletingLastPathComponent() // Realm
    /// The build directory where the server source and binaries are stored.
    private lazy var buildDir = RealmServer.rootUrl.appendingPathComponent("build")
    /// The binary directory where the server binaries are stored.
    private lazy var binDir = buildDir.appendingPathComponent("bin")
    /// The directory where mongo stores its files. This is a unique value so that
    /// we have a fresh mongo each run.
    private var tempDir = URL(fileURLWithPath: NSTemporaryDirectory(),
                              isDirectory: true).appendingPathComponent("realm-test-\(UUID().uuidString)")
    private lazy var mongoDBURL = URL(string: "https://fastdl.mongodb.org/osx/mongodb-macos-x86_64-\(dependencies.mongoDBVersion).tgz")!
    private lazy var transpilerTarget = "node10-macos"
    private lazy var stitchSupportLibURL = "https://s3.amazonaws.com/stitch-artifacts/stitch-support/stitch-support-macos-debug-4.3.2-721-ge791a2e-patch-5e2a6ad2a4cf473ae2e67b09.tgz"
    private lazy var mongoDir = buildDir.appendingPathComponent("mongodb-macos-x86_64-\(dependencies.mongoDBVersion)")
    private lazy var mongoExe = binDir.appendingPathComponent("mongo")
    private lazy var mongodExe = binDir.appendingPathComponent("mongod")
    private lazy var libDir = buildDir.appendingPathComponent("lib")

    let fileManager = FileManager.default
    /// Log level for the server and mongo processes.
    public var logLevel = LogLevel.none

    /// Process that runs the local mongo server. Should be terminated on exit.
    private let mongoProcess = Process()
    /// Process that runs the local backend server. Should be terminated on exit.
    private let serverProcess = Process()

    /// Whether or not this is a parent or child process.
    private lazy var isParentProcess = (getenv("RLMProcessIsChild") == nil)

    /// The "shell" that processes are launched on
    private lazy var subprocess = Subprocess(defaultDirectoryPath: buildDir.absoluteString)

    /// The current admin session
    private var session: Admin.AdminSession?

    /// Check if the current git user is authorised to use BaaS
    @objc public class func haveServer() -> Bool {
        let stitchDir = rootUrl
                     .appendingPathComponent("build")
                     .appendingPathComponent("stitch")
         return FileManager.default.fileExists(atPath: stitchDir.path) ||
            Subprocess().popen("/usr/bin/git ls-remote --exit-code --quiet git@github.com:10gen/baas").exitCode == 0
    }

    private override init() {
        super.init()

        if isParentProcess {
            atexit {
                _ = RealmServer.shared.tearDown
            }

            do {
                try buildServer()
                try launchMongoProcess()
                try launchServerProcess()
                self.session = try Admin().login()
            } catch {
                XCTFail("Could not initiate admin session: \(error.localizedDescription)")
            }
        }
    }

    private func setupMongod() throws {
        if !fileManager.fileExists(atPath: binDir.appendingPathComponent("mongo").absoluteString) {
            subprocess.popen("/usr/bin/curl --silent \(mongoDBURL.absoluteString) | /usr/bin/tar xz")
            subprocess.popen("/bin/mkdir \(binDir.absoluteString)")
            subprocess.popen("/bin/cp \(mongoDir.absoluteString)/bin/mongo \(binDir)/mongo")
            subprocess.popen("/bin/cp \(mongoDir.absoluteString)/bin/mongod \(binDir)/mongod")

            let mongoProcess = Process()
            mongoProcess.launchPath = binDir.appendingPathComponent("mongod").path
            mongoProcess.arguments = [
                "--quiet",
                "--dbpath", tempDir.path,
                "--bind_ip", "localhost",
                "--port", "26000",
                "--replSet", "test",
                "--fork",
                "--logpath", "\(buildDir)/mongod.log"
            ]
            mongoProcess.standardOutput = nil
            try mongoProcess.run()

            subprocess.popen("\(binDir)/mongo --port=26000 --eval=\"rs.initiate()\"")
            subprocess.popen("""
                        \(binDir)/mongo --port 26000 --eval 'use admin; db.createUser({user: "test", pwd: "test", roles: [{role: "userAdminAnyDatabase", db: "admin"}]})'
                        """)

            let shutdownProcess = mongoShutdownProcess()
            shutdownProcess.launch()
            shutdownProcess.waitUntilExit()
            mongoProcess.terminate()
        }
    }

    private func setupStitch() throws {
        print("Setting up stitch")

        let goRoot = buildDir.appendingPathComponent("go")
        if try fileManager.contentsOfDirectory(atPath: binDir.absoluteString).count == 7 {
            return
        }

        try fileManager.createDirectory(at: libDir.fileURL, withIntermediateDirectories: true)
        if !fileManager.fileExists(atPath: "\(goRoot.absoluteString)/bin/go") {
            print("Downloading golang")
            subprocess.popen("/usr/bin/curl --silent https://dl.google.com/go/go\(dependencies.goVersion).darwin-amd64.tar.gz | /usr/bin/tar xz")
            subprocess.popen("/bin/mkdir -p \(goRoot.absoluteString)/src/github.com/10gen")
        }

        var stitchDir = buildDir.appendingPathComponent("stitch")

        if !fileManager.fileExists(atPath: stitchDir.absoluteString) {
            print("Cloning stitch")
            subprocess.popen("/usr/bin/git clone git@github.com:10gen/baas \(stitchDir.absoluteString)")
        }

        print("checking out stitch")
        let stitchWorktree = goRoot
            .appendingPathComponent("src")
            .appendingPathComponent("github.com")
            .appendingPathComponent("10gen")
            .appendingPathComponent("stitch")
        if FileManager.default.fileExists(atPath: stitchDir.appendingPathComponent(".git").absoluteString) {
            // Fetch the BaaS version if we don't have it
            if subprocess.popen("/usr/bin/git -C \(stitchDir) show-ref --verify --quiet \(dependencies.stitchVersion)").exitCode != 0 {
                subprocess.popen("/usr/bin/git -C \(stitchDir) fetch")
            }

            // Set the worktree to the correct version
            if fileManager.fileExists(atPath: stitchWorktree.absoluteString) {
                subprocess.popen("/usr/bin/git -C \(stitchWorktree) checkout \(dependencies.stitchVersion)")
            } else {
                subprocess.popen("/usr/bin/git -C \(stitchDir) worktree add \(stitchWorktree) \(dependencies.stitchVersion)")
            }
        } else {
            print("Stitch exists without .git directory– copying files from \(stitchDir) to \(stitchWorktree)")
            // We have a stitch directory with no .git directory, meaning we're
            // running on CI and just need to copy the files into place
            if !fileManager.fileExists(atPath: stitchWorktree.absoluteString) {
                subprocess.popen("/bin/cp -Rc \(stitchDir.absoluteString) \(stitchWorktree.absoluteString)")
            }
        }

        subprocess.popen("/bin/mkdir -p \(goRoot)/src/github.com/10gen/stitch/etc/dylib")
        stitchDir = stitchWorktree
        if !fileManager.fileExists(atPath: libDir.appendingPathComponent("libstitch_support.dylib").absoluteString) {
            print("downloading mongodb dylibs")
            subprocess.popen("/usr/bin/curl -s \(stitchSupportLibURL) | /usr/bin/tar xvfz - --strip-components=1 -C \(goRoot)/src/github.com/10gen/stitch/etc/dylib")
            subprocess.popen("/bin/cp \(goRoot)/src/github.com/10gen/stitch/etc/dylib/lib/libstitch_support.dylib lib")
        }

        let updateDocFilepath = binDir.appendingPathComponent("update_doc")
        if !fileManager.fileExists(atPath: updateDocFilepath.absoluteString) {
            print("downloading update_doc")
            subprocess.popen("/usr/bin/curl --silent -O https://s3.amazonaws.com/stitch-artifacts/stitch-mongo-libs/stitch_mongo_libs_osx_patch_cbcbfd8ebefcca439ff2e4d99b022aedb0d61041_59e2b7a5c9ec4432c400181c_17_10_15_01_19_33/update_doc")
            subprocess.popen("/bin/mv update_doc bin/update_doc")
            subprocess.popen("/bin/chmod +x \(updateDocFilepath)")
        }

        let assistedAggFilepath = binDir.appendingPathComponent("assisted_agg")
        if !fileManager.fileExists(atPath: assistedAggFilepath.absoluteString) {
            print("downloading assisted_agg")
            subprocess.popen("/usr/bin/curl --silent -O https://s3.amazonaws.com/stitch-artifacts/stitch-mongo-libs/stitch_mongo_libs_osx_patch_b1c679a26ecb975372de41238ea44e4719b8fbf0_5f3d91c10ae6066889184912_20_08_19_20_57_17/assisted_agg")
            subprocess.popen("/bin/mv assisted_agg bin/assisted_agg")
            subprocess.popen("/bin/chmod +x \(assistedAggFilepath)")
        }

        if !fileManager.fileExists(atPath: buildDir.appendingPathComponent("node-v\(dependencies.nodeVersion)-darwin-x64").absoluteString) {
            print("downloading node 🚀")
            subprocess.popen("/usr/bin/curl --silent https://nodejs.org/dist/v\(dependencies.nodeVersion)/node-v\(dependencies.nodeVersion)-darwin-x64.tar.gz | /usr/bin/tar xz")
        }
        subprocess.path.append( "\(buildDir)/node-v\(dependencies.nodeVersion)-darwin-x64/bin/")

        if !fileManager.fileExists(atPath: "\(fileManager.homeDirectoryForCurrentUser.path)/.yarn/bin/yarn") {
            subprocess.popen("/bin/rm -rf ~/.yarn")
            subprocess.popen("/usr/bin/curl -o- -L https://yarnpkg.com/install.sh | /bin/bash")
        }
        subprocess.path.append("\(fileManager.homeDirectoryForCurrentUser.path)/.yarn/bin:~/.config/yarn/global/node_modules/.bin")

        if !fileManager.fileExists(atPath: binDir.appendingPathComponent("transpiler").absoluteString) {
            print("building transpiler")
            subprocess.popen("\(fileManager.homeDirectoryForCurrentUser.path)/.yarn/bin/yarn install",
                 currentDirectoryPath: stitchDir.appendingPathComponent("etc").appendingPathComponent("transpiler").absoluteString)
            subprocess.popen("\(fileManager.homeDirectoryForCurrentUser.path)/.yarn/bin/yarn run build",
                 currentDirectoryPath: stitchDir.appendingPathComponent("etc").appendingPathComponent("transpiler").absoluteString)
            subprocess.popen("/bin/cp -c bin/transpiler \(buildDir)/bin", currentDirectoryPath: stitchDir.appendingPathComponent("etc").appendingPathComponent("transpiler").absoluteString)
        }

        subprocess.environment["GOROOT"] = goRoot.absoluteString
        subprocess.environment["GOCACHE"] = goRoot.appendingPathComponent("cache").absoluteString
        subprocess.environment["GOPATH"] = goRoot.appendingPathComponent("bin").absoluteString
        subprocess.environment["STITCH_PATH"] = stitchDir.absoluteString
        subprocess.environment["LD_LIBRARY_PATH"] = libDir.absoluteString
        subprocess.path.append(stitchDir.appendingPathComponent("etc").appendingPathComponent("transpiler").appendingPathComponent("bin").absoluteString)

        if !fileManager.fileExists(atPath: binDir.appendingPathComponent("create_user").absoluteString) {
            print("build create_user binary")

            subprocess.popen("\(goRoot)/bin/go build -modcacherw -o create_user cmd/auth/user.go", currentDirectoryPath: stitchDir.absoluteString)
            subprocess.popen("/bin/cp -c create_user \(binDir)", currentDirectoryPath: stitchDir.absoluteString)

            print("create_user binary built")
        }

        if !fileManager.fileExists(atPath: binDir.appendingPathComponent("stitch_server").absoluteString) {
            print("building server binary")

            subprocess.popen("\(goRoot)/bin/go build -modcacherw -o stitch_server cmd/server/main.go", currentDirectoryPath: stitchDir.absoluteString)
            subprocess.popen("/bin/cp -c stitch_server \(binDir)", currentDirectoryPath: stitchDir.absoluteString)

            print("server binary built")
        }

        subprocess.popen("/bin/cp stitch/etc/configs/test_config.json ./")
    }

    private func buildServer() throws {
        try fileManager.createDirectory(at: tempDir, withIntermediateDirectories: true)
        if !fileManager.fileExists(atPath: buildDir.absoluteString) {
            try! FileManager.default.createDirectory(at: URL.init(fileURLWithPath: buildDir.absoluteString,
                                                                  isDirectory: true), withIntermediateDirectories: true)
        }
        try setupMongod()
        try setupStitch()
    }

    fileprivate func mongoShutdownProcess() -> Process {
        let mongo = binDir.appendingPathComponent("mongo").path
        // step down the replica set
        let mongoShutdownProcess = Process()
        mongoShutdownProcess.launchPath = mongo
        mongoShutdownProcess.arguments = [
            "admin",
            "--port", "26000",
            "--eval", "'db.shutdownServer({force: true})'"]
        return mongoShutdownProcess
    }
    /// Lazy teardown for exit only.
    private lazy var tearDown: () = {
        serverProcess.terminate()

        let mongo = binDir.appendingPathComponent("mongo").path

        // step down the replica set
        let rsStepDownProcess = Process()
        rsStepDownProcess.launchPath = mongo
        rsStepDownProcess.arguments = [
            "admin",
            "--port", "26000",
            "--eval", "'db.adminCommand({replSetStepDown: 0, secondaryCatchUpPeriodSecs: 0, force: true})'"]
        try? rsStepDownProcess.run()
        rsStepDownProcess.waitUntilExit()

        // step down the replica set
        let mongoShutdownProcess = self.mongoShutdownProcess()
        try? mongoShutdownProcess.run()
        mongoShutdownProcess.waitUntilExit()

        mongoProcess.terminate()

        try? FileManager().removeItem(at: tempDir)
    }()

    /// Launch the mongo server in the background.
    /// This process should run until the test suite is complete.
    fileprivate func launchMongoProcess() throws {
        mongoProcess.launchPath = binDir.appendingPathComponent("mongod").path
        mongoProcess.arguments = [
            "--quiet",
            "--dbpath", tempDir.path,
            "--bind_ip", "localhost",
            "--port", "26000",
            "--replSet", "test",
            "--fork",
            "--logpath", "\(buildDir)/mongod.log"
        ]
        mongoProcess.standardOutput = nil
        try mongoProcess.run()

        let initProcess = Process()
        initProcess.launchPath = binDir.appendingPathComponent("mongo").path
        initProcess.arguments = [
            "--port", "26000",
            "--eval", "rs.initiate()"
        ]
        initProcess.standardOutput = nil
        try initProcess.run()
        initProcess.waitUntilExit()
    }

    private func launchServerProcess() throws {
        let binDir = buildDir.appendingPathComponent("bin").path
        let libDir = buildDir.appendingPathComponent("lib").path
        let binPath = "$PATH:\(binDir)"

        // create the admin user
        let userProcess = Process()
        userProcess.environment = [
            "PATH": binPath,
            "LD_LIBRARY_PATH": libDir
        ]
        userProcess.launchPath = "\(binDir)/create_user"
        userProcess.arguments = [
            "addUser",
            "-domainID",
            "000000000000000000000000",
            "-mongoURI", "mongodb://localhost:26000",
            "-salt", "DQOWene1723baqD!_@#",
            "-id", "unique_user@domain.com",
            "-password", "password"
        ]
        try userProcess.run()
        userProcess.waitUntilExit()

        serverProcess.environment = [
            "PATH": binPath,
            "LD_LIBRARY_PATH": libDir
        ]
        // golang server needs a tmp directory
        try! FileManager.default.createDirectory(atPath: "\(tempDir.path)/tmp",
            withIntermediateDirectories: false, attributes: nil)
        serverProcess.launchPath = "\(binDir)/stitch_server"
        serverProcess.currentDirectoryPath = tempDir.path
        serverProcess.arguments = [
            "--configFile",
            "\(buildDir)/test_config.json"
        ]

        let pipe = Pipe()
        pipe.fileHandleForReading.readabilityHandler = { file in
            guard file.availableData.count > 0,
                  let available = String(data: file.availableData, encoding: .utf8)?.split(separator: "\t") else {
                return
            }

            // prettify server output
            var parts = [String]()
            for part in available {
                if part.contains("INFO") {
                    guard self.logLevel == .info else {
                        return
                    }
                    parts.append("🔵")
                } else if part.contains("DEBUG") {
                    guard self.logLevel == .info || self.logLevel == .warn else {
                        return
                    }
                    parts.append("🟡")
                } else if part.contains("ERROR") {
                    parts.append("🔴")
                } else if let json = try? JSONSerialization.jsonObject(with: part.data(using: .utf8)!) {
                    parts.append(String(data: try! JSONSerialization.data(withJSONObject: json,
                                                                       options: .prettyPrinted),
                                  encoding: .utf8)!)
                } else if !part.isEmpty {
                    parts.append(String(part))
                }
            }
            print(parts.joined(separator: "\t"))
        }

        if logLevel != .none {
            serverProcess.standardOutput = pipe
        } else {
            serverProcess.standardOutput = nil
        }

        try serverProcess.run()
        waitForServerToStart()
    }

    private func waitForServerToStart() {
        let group = DispatchGroup()
        group.enter()
        func pingServer(_ tries: Int = 0) {
            let session = URLSession(configuration: URLSessionConfiguration.default,
                                     delegate: nil,
                                     delegateQueue: OperationQueue())
            session.dataTask(with: URL(string: "http://localhost:9090")!) { (_, _, error) in
                if error != nil {
                    usleep(50000)
                    pingServer(tries + 1)
                } else {
                    group.leave()
                }
            }.resume()
        }
        pingServer()
        guard case .success = group.wait(timeout: .now() + 10) else {
            return XCTFail("Server did not start")
        }
    }

    public typealias AppId = String

    private func failOnError<T>(_ result: Result<T, Error>) {
        if case .failure(let error) = result {
            XCTFail(error.localizedDescription)
        }
    }

    /// Create a new server app
    @objc public func createApp() throws -> AppId {
        guard let session = session else {
            throw URLError(.unknown)
        }

        let info = try session.apps.post(["name": "test"]).get()
        guard let appInfo = info as? [String: Any],
              let clientAppId = appInfo["client_app_id"] as? String,
              let appId = appInfo["_id"] as? String else {
            throw URLError(.badServerResponse)
        }

        let app = session.apps[appId]
        let group = DispatchGroup()

        app.authProviders.post(on: group, ["type": "anon-user"], failOnError)
        app.authProviders.post(on: group, [
            "type": "local-userpass",
            "config": [
                "emailConfirmationUrl": "http://foo.com",
                "resetPasswordUrl": "http://foo.com",
                "confirmEmailSubject": "Hi",
                "resetPasswordSubject": "Bye",
                "autoConfirm": true
            ]
        ], failOnError)

        app.authProviders.get(on: group) { authProviders in
            do {
                guard let authProviders = try authProviders.get() as? [[String: Any]] else {
                    return XCTFail("Bad formatting for authProviders")
                }
                guard let provider = authProviders.first(where: { $0["type"] as? String == "api-key" }) else {
                    return XCTFail("Did not find api-key provider")
                }
                app.authProviders[provider["_id"] as! String].enable.put(on: group, self.failOnError)
            } catch {
                XCTFail(error.localizedDescription)
            }
        }

        _ = app.secrets.post([
            "name": "BackingDB_uri",
            "value": "mongodb://localhost:26000"
        ])

        let serviceResponse = app.services.post([
            "name": "mongodb1",
            "type": "mongodb",
            "config": [
                "uri": "mongodb://localhost:26000",
                "sync": [
                    "state": "enabled",
                    "database_name": "test_data",
                    "partition": [
                        "key": "realm_id",
                        "type": "string",
                        "required": false,
                        "permissions": [
                            "read": true,
                            "write": true
                        ]
                    ]
                ]
            ]
        ])

        guard let serviceId = (try serviceResponse.get() as? [String: Any])?["_id"] as? String else {
            throw URLError(.badServerResponse)
        }

        let dogRule: [String: Any] = [
            "database": "test_data",
            "collection": "Dog",
            "roles": [[
                "name": "default",
                "apply_when": [:],
                "insert": true,
                "delete": true,
                "additional_fields": [:]
            ]],
            "schema": [
                "properties": [
                    "_id": [
                        "bsonType": "objectId"
                    ],
                    "breed": [
                        "bsonType": "string"
                    ],
                    "name": [
                        "bsonType": "string"
                    ],
                    "realm_id": [
                        "bsonType": "string"
                    ]
                ],
                "required": ["name"],
                "title": "Dog"
            ]
        ]

        let personRule: [String: Any] = [
            "database": "test_data",
            "collection": "Person",
            "relationships": [:],
            "roles": [[
                "name": "default",
                "apply_when": [:],
                "write": true,
                "insert": true,
                "delete": true,
                "additional_fields": [:]
            ]],
            "schema": [
                "properties": [
                    "_id": [
                        "bsonType": "objectId"
                    ],
                    "age": [
                        "bsonType": "int"
                    ],
                    "firstName": [
                        "bsonType": "string"
                    ],
                    "lastName": [
                        "bsonType": "string"
                    ],
                    "realm_id": [
                        "bsonType": "string"
                    ]
                ],
                "required": ["firstName",
                             "lastName",
                             "age"],
                "title": "Person"
            ]
        ]

        let hugeSyncObjectRule: [String: Any] = [
            "database": "test_data",
            "collection": "HugeSyncObject",
            "roles": [[
                "name": "default",
                        "apply_when": [:],
                "insert": true,
                "delete": true,
                        "additional_fields": [:]
            ]],
            "schema": [
                "properties": [
                    "_id": [
                        "bsonType": "objectId"
                    ],
                    "dataProp": [
                        "bsonType": "binData"
                    ],
                    "realm_id": [
                        "bsonType": "string"
                    ]
                ],
                "required": [],
                "title": "HugeSyncObject"
            ],
            "relationships": [:]
        ]

        let swiftHugeSyncObjectRule: [String: Any] = [
            "database": "test_data",
            "collection": "SwiftHugeSyncObject",
            "roles": [[
                "name": "default",
                        "apply_when": [:],
                "insert": true,
                "delete": true,
                        "additional_fields": [:]
            ]],
            "schema": [
                "properties": [
                    "_id": [
                        "bsonType": "objectId"
                    ],
                    "data": [
                        "bsonType": "binData"
                    ],
                    "realm_id": [
                        "bsonType": "string"
                    ]
                ],
                "required": ["_id"],
                "title": "SwiftHugeSyncObject"
            ],
            "relationships": [:]
        ]

        let userDataRule: [String: Any] = [
            "database": "test_data",
            "collection": "UserData",
            "roles": [[
                "name": "default",
                "apply_when": [:],
                "insert": true,
                "delete": true,
                "additional_fields": [:]
            ]],
            "schema": [:],
            "relationships": [:]
        ]

        let swiftPersonRule: [String: Any] = [
            "database": "test_data",
            "collection": "SwiftPerson",
            "roles": [[
                "name": "default",
                "apply_when": [:],
                "insert": true,
                "delete": true,
                "additional_fields": [:]
            ]],
            "schema": [
                "properties": [
                    "_id": [
                        "bsonType": "objectId"
                    ],
                    "age": [
                        "bsonType": "int"
                    ],
                    "firstName": [
                        "bsonType": "string"
                    ],
                    "lastName": [
                        "bsonType": "string"
                    ],
                    "realm_id": [
                        "bsonType": "string"
                    ]
                ],
                "required": [
                             "firstName",
                             "lastName",
                             "age"
                             ],
                "title": "SwiftPerson"
            ],
                "relationships": [:]
        ]

        let rules = app.services[serviceId].rules

        rules.post(on: group, dogRule, failOnError)
        rules.post(on: group, personRule, failOnError)
        rules.post(on: group, hugeSyncObjectRule, failOnError)
        // When running ObjcObjectServerTests,
        // we do not want to pull in swift schema reqs
        #if SWIFT_PACKAGE && REALM_HAVE_COMBINE
        rules.post(on: group, swiftHugeSyncObjectRule, failOnError)
        rules.post(on: group, swiftPersonRule, failOnError)
        #endif

        app.sync.config.put(on: group, data: [
            "development_mode_enabled": true
        ], failOnError)

        app.functions.post(on: group, [
            "name": "sum",
            "private": false,
            "can_evaluate": [:],
            "source": """
            exports = function(...args) {
                return parseInt(args.reduce((a,b) => a + b, 0));
            };
            """
        ], failOnError)

        app.functions.post(on: group, [
            "name": "updateUserData",
            "private": false,
            "can_evaluate": [:],
            "source": """
            exports = async function(data) {
                const user = context.user;
                const mongodb = context.services.get("mongodb1");
                const userDataCollection = mongodb.db("test_data").collection("UserData");
                await userDataCollection.updateOne(
                                                   { "user_id": user.id },
                                                   { "$set": data },
                                                   { "upsert": true }
                                                   );
                return true;
            };
            """
        ], failOnError)

        _ = rules.post(userDataRule)
        app.customUserData.patch(on: group, [
            "mongo_service_id": serviceId,
            "enabled": true,
            "database_name": "test_data",
            "collection_name": "UserData",
            "user_id_field": "user_id"
        ], failOnError)

        _ = app.secrets.post([
            "name": "gcm",
            "value": "gcm"
        ])

        app.services.post(on: group, [
            "name": "gcm",
            "type": "gcm",
            "config": [
                "senderId": "gcm"
            ],
            "secret_config": [
                "apiKey": "gcm"
            ],
            "version": 1
        ], failOnError)

        guard case .success = group.wait(timeout: .now() + 5.0) else {
            throw URLError(.badServerResponse)
        }

        return clientAppId
    }
}

#endif<|MERGE_RESOLUTION|>--- conflicted
+++ resolved
@@ -20,15 +20,7 @@
 import RealmSwift
 import XCTest
 
-<<<<<<< HEAD
-private extension URL {
-    var fileURL: URL {
-        URL(fileURLWithPath: self.absoluteString)
-    }
-}
-=======
 #if os(macOS)
->>>>>>> aab42161
 
 extension URLSession {
     fileprivate func resultDataTask(with request: URLRequest, _ completionHandler: @escaping (Result<Data, Error>) -> Void) {
@@ -395,24 +387,26 @@
     /// Shared RealmServer. This class only needs to be initialized and torn down once per test suite run.
     @objc public static var shared = RealmServer()
     private lazy var dependencies: Dependencies = {
-        guard let data = fileManager.contents(atPath: RealmServer.rootUrl.appendingPathComponent("dependencies.list").absoluteString),
+        guard let data = fileManager.contents(atPath: RealmServer.rootUrl.appendingPathComponent("dependencies.list").path),
               let dependenciesString = String(data: data, encoding: .utf8) else {
             fatalError("`dependencies.list` missing from root directory")
         }
 
         do {
+            let dependenciesMap = dependenciesString.components(separatedBy: "\n").dropLast().reduce(into: [String: String]()) {
+                let keyValuePair = $1.split(separator: "=")
+                $0[String(keyValuePair[0])] = String(keyValuePair[1])
+            }
+            let dependenciesJSON = try JSONEncoder().encode(dependenciesMap)
             return try JSONDecoder().decode(Dependencies.self,
-                                            from: JSONEncoder().encode(dependenciesString.components(separatedBy: "\n").dropLast().reduce(into: [String: String]()) {
-                                                let keyValuePair = $1.split(separator: "=")
-                                                $0[String(keyValuePair[0])] = String(keyValuePair[1])
-                                            }))
+                                            from: dependenciesJSON)
         } catch {
             fatalError("`dependencies.list` malformed: \(error.localizedDescription)")
         }
     }()
 
     /// The root URL of the project.
-    private static let rootUrl = URL(string: #file)!
+    private static let rootUrl = URL(fileURLWithPath: #file)
         .deletingLastPathComponent() // RealmServer.swift
         .deletingLastPathComponent() // ObjectServerTests
         .deletingLastPathComponent() // Realm
@@ -445,7 +439,7 @@
     private lazy var isParentProcess = (getenv("RLMProcessIsChild") == nil)
 
     /// The "shell" that processes are launched on
-    private lazy var subprocess = Subprocess(defaultDirectoryPath: buildDir.absoluteString)
+    private lazy var subprocess = Subprocess(defaultDirectoryPath: buildDir.path)
 
     /// The current admin session
     private var session: Admin.AdminSession?
@@ -479,11 +473,11 @@
     }
 
     private func setupMongod() throws {
-        if !fileManager.fileExists(atPath: binDir.appendingPathComponent("mongo").absoluteString) {
-            subprocess.popen("/usr/bin/curl --silent \(mongoDBURL.absoluteString) | /usr/bin/tar xz")
-            subprocess.popen("/bin/mkdir \(binDir.absoluteString)")
-            subprocess.popen("/bin/cp \(mongoDir.absoluteString)/bin/mongo \(binDir)/mongo")
-            subprocess.popen("/bin/cp \(mongoDir.absoluteString)/bin/mongod \(binDir)/mongod")
+        if !fileManager.fileExists(atPath: binDir.appendingPathComponent("mongo").path) {
+            subprocess.popen("/usr/bin/curl --silent \(mongoDBURL) | /usr/bin/tar xz")
+            subprocess.popen("/bin/mkdir \(binDir.path)")
+            subprocess.popen("/bin/cp \(mongoDir.appendingPathComponent("/bin/mongo").path) \(binDir.appendingPathComponent("mongo").path)")
+            subprocess.popen("/bin/cp \(mongoDir.appendingPathComponent("/bin/mongod").path) \(binDir.appendingPathComponent("mongod").path)")
 
             let mongoProcess = Process()
             mongoProcess.launchPath = binDir.appendingPathComponent("mongod").path
@@ -494,14 +488,14 @@
                 "--port", "26000",
                 "--replSet", "test",
                 "--fork",
-                "--logpath", "\(buildDir)/mongod.log"
+                "--logpath", "\(buildDir.appendingPathComponent("mongod.log"))"
             ]
             mongoProcess.standardOutput = nil
             try mongoProcess.run()
 
-            subprocess.popen("\(binDir)/mongo --port=26000 --eval=\"rs.initiate()\"")
+            subprocess.popen("\(binDir.appendingPathComponent("mongo").path) --port=26000 --eval=\"rs.initiate()\"")
             subprocess.popen("""
-                        \(binDir)/mongo --port 26000 --eval 'use admin; db.createUser({user: "test", pwd: "test", roles: [{role: "userAdminAnyDatabase", db: "admin"}]})'
+                        \(binDir.appendingPathComponent("mongo").path) --port 26000 --eval 'use admin; db.createUser({user: "test", pwd: "test", roles: [{role: "userAdminAnyDatabase", db: "admin"}]})'
                         """)
 
             let shutdownProcess = mongoShutdownProcess()
@@ -515,22 +509,35 @@
         print("Setting up stitch")
 
         let goRoot = buildDir.appendingPathComponent("go")
-        if try fileManager.contentsOfDirectory(atPath: binDir.absoluteString).count == 7 {
+        var stitchDir = buildDir.appendingPathComponent("stitch")
+        let updateDocFilepath = binDir.appendingPathComponent("update_doc")
+        let assistedAggFilepath = binDir.appendingPathComponent("assisted_agg")
+
+        if fileManager.fileExists(atPath: "\(goRoot.path)/bin/go")
+            && fileManager.fileExists(atPath: stitchDir.path)
+            && fileManager.fileExists(atPath: libDir.appendingPathComponent("libstitch_support.dylib").path)
+            && fileManager.fileExists(atPath: updateDocFilepath.path)
+            && fileManager.fileExists(atPath: assistedAggFilepath.path)
+            && fileManager.fileExists(atPath: buildDir
+                                        .appendingPathComponent("node-v\(dependencies.nodeVersion)-darwin-x64").path)
+            && fileManager.fileExists(atPath: binDir.appendingPathComponent("transpiler").path)
+            && fileManager.fileExists(atPath: binDir.appendingPathComponent("create_user").path)
+            && fileManager.fileExists(atPath: binDir.appendingPathComponent("stitch_server").path) {
             return
         }
 
-        try fileManager.createDirectory(at: libDir.fileURL, withIntermediateDirectories: true)
-        if !fileManager.fileExists(atPath: "\(goRoot.absoluteString)/bin/go") {
+        try fileManager.createDirectory(at: libDir, withIntermediateDirectories: true)
+        if !fileManager.fileExists(atPath: goRoot.appendingPathComponent("bin/go").path) {
             print("Downloading golang")
             subprocess.popen("/usr/bin/curl --silent https://dl.google.com/go/go\(dependencies.goVersion).darwin-amd64.tar.gz | /usr/bin/tar xz")
-            subprocess.popen("/bin/mkdir -p \(goRoot.absoluteString)/src/github.com/10gen")
-        }
-
-        var stitchDir = buildDir.appendingPathComponent("stitch")
-
-        if !fileManager.fileExists(atPath: stitchDir.absoluteString) {
+            subprocess.popen("/bin/mkdir -p \(goRoot.appendingPathComponent("src/github.com/10gen").path)")
+        }
+
+
+
+        if !fileManager.fileExists(atPath: stitchDir.path) {
             print("Cloning stitch")
-            subprocess.popen("/usr/bin/git clone git@github.com:10gen/baas \(stitchDir.absoluteString)")
+            subprocess.popen("/usr/bin/git clone git@github.com:10gen/baas \(stitchDir.path)")
         }
 
         print("checking out stitch")
@@ -539,93 +546,91 @@
             .appendingPathComponent("github.com")
             .appendingPathComponent("10gen")
             .appendingPathComponent("stitch")
-        if FileManager.default.fileExists(atPath: stitchDir.appendingPathComponent(".git").absoluteString) {
+        if FileManager.default.fileExists(atPath: stitchDir.appendingPathComponent(".git").path) {
             // Fetch the BaaS version if we don't have it
-            if subprocess.popen("/usr/bin/git -C \(stitchDir) show-ref --verify --quiet \(dependencies.stitchVersion)").exitCode != 0 {
-                subprocess.popen("/usr/bin/git -C \(stitchDir) fetch")
+            if subprocess.popen("/usr/bin/git -C \(stitchDir.path) show-ref --verify --quiet \(dependencies.stitchVersion)").exitCode != 0 {
+                subprocess.popen("/usr/bin/git -C \(stitchDir.path) fetch")
             }
 
             // Set the worktree to the correct version
-            if fileManager.fileExists(atPath: stitchWorktree.absoluteString) {
-                subprocess.popen("/usr/bin/git -C \(stitchWorktree) checkout \(dependencies.stitchVersion)")
+            if fileManager.fileExists(atPath: stitchWorktree.path) {
+                subprocess.popen("/usr/bin/git -C \(stitchWorktree.path) checkout \(dependencies.stitchVersion)")
             } else {
-                subprocess.popen("/usr/bin/git -C \(stitchDir) worktree add \(stitchWorktree) \(dependencies.stitchVersion)")
+                subprocess.popen("/usr/bin/git -C \(stitchDir.path) worktree add \(stitchWorktree.path) \(dependencies.stitchVersion)")
             }
         } else {
             print("Stitch exists without .git directory– copying files from \(stitchDir) to \(stitchWorktree)")
             // We have a stitch directory with no .git directory, meaning we're
             // running on CI and just need to copy the files into place
-            if !fileManager.fileExists(atPath: stitchWorktree.absoluteString) {
-                subprocess.popen("/bin/cp -Rc \(stitchDir.absoluteString) \(stitchWorktree.absoluteString)")
-            }
-        }
-
-        subprocess.popen("/bin/mkdir -p \(goRoot)/src/github.com/10gen/stitch/etc/dylib")
+            if !fileManager.fileExists(atPath: stitchWorktree.path) {
+                subprocess.popen("/bin/cp -Rc \(stitchDir.path) \(stitchWorktree.path)")
+            }
+        }
+
+        subprocess.popen("/bin/mkdir -p \(goRoot.appendingPathComponent("src/github.com/10gen/stitch/etc/dylib").path)")
         stitchDir = stitchWorktree
-        if !fileManager.fileExists(atPath: libDir.appendingPathComponent("libstitch_support.dylib").absoluteString) {
+        if !fileManager.fileExists(atPath: libDir.appendingPathComponent("libstitch_support.dylib").path) {
             print("downloading mongodb dylibs")
-            subprocess.popen("/usr/bin/curl -s \(stitchSupportLibURL) | /usr/bin/tar xvfz - --strip-components=1 -C \(goRoot)/src/github.com/10gen/stitch/etc/dylib")
-            subprocess.popen("/bin/cp \(goRoot)/src/github.com/10gen/stitch/etc/dylib/lib/libstitch_support.dylib lib")
-        }
-
-        let updateDocFilepath = binDir.appendingPathComponent("update_doc")
-        if !fileManager.fileExists(atPath: updateDocFilepath.absoluteString) {
+            subprocess.popen("/usr/bin/curl -s \(stitchSupportLibURL) | /usr/bin/tar xvfz - --strip-components=1 -C \(goRoot.appendingPathComponent("src/github.com/10gen/stitch/etc/dylib").path)")
+            subprocess.popen("/bin/cp \(goRoot.appendingPathComponent("src/github.com/10gen/stitch/etc/dylib/lib/libstitch_support.dylib").path) lib")
+        }
+
+        if !fileManager.fileExists(atPath: updateDocFilepath.path) {
             print("downloading update_doc")
             subprocess.popen("/usr/bin/curl --silent -O https://s3.amazonaws.com/stitch-artifacts/stitch-mongo-libs/stitch_mongo_libs_osx_patch_cbcbfd8ebefcca439ff2e4d99b022aedb0d61041_59e2b7a5c9ec4432c400181c_17_10_15_01_19_33/update_doc")
             subprocess.popen("/bin/mv update_doc bin/update_doc")
-            subprocess.popen("/bin/chmod +x \(updateDocFilepath)")
-        }
-
-        let assistedAggFilepath = binDir.appendingPathComponent("assisted_agg")
-        if !fileManager.fileExists(atPath: assistedAggFilepath.absoluteString) {
+            subprocess.popen("/bin/chmod +x \(updateDocFilepath.path)")
+        }
+
+        if !fileManager.fileExists(atPath: assistedAggFilepath.path) {
             print("downloading assisted_agg")
             subprocess.popen("/usr/bin/curl --silent -O https://s3.amazonaws.com/stitch-artifacts/stitch-mongo-libs/stitch_mongo_libs_osx_patch_b1c679a26ecb975372de41238ea44e4719b8fbf0_5f3d91c10ae6066889184912_20_08_19_20_57_17/assisted_agg")
             subprocess.popen("/bin/mv assisted_agg bin/assisted_agg")
-            subprocess.popen("/bin/chmod +x \(assistedAggFilepath)")
-        }
-
-        if !fileManager.fileExists(atPath: buildDir.appendingPathComponent("node-v\(dependencies.nodeVersion)-darwin-x64").absoluteString) {
+            subprocess.popen("/bin/chmod +x \(assistedAggFilepath.path)")
+        }
+
+        if !fileManager.fileExists(atPath: buildDir.appendingPathComponent("node-v\(dependencies.nodeVersion)-darwin-x64").path) {
             print("downloading node 🚀")
             subprocess.popen("/usr/bin/curl --silent https://nodejs.org/dist/v\(dependencies.nodeVersion)/node-v\(dependencies.nodeVersion)-darwin-x64.tar.gz | /usr/bin/tar xz")
         }
-        subprocess.path.append( "\(buildDir)/node-v\(dependencies.nodeVersion)-darwin-x64/bin/")
-
-        if !fileManager.fileExists(atPath: "\(fileManager.homeDirectoryForCurrentUser.path)/.yarn/bin/yarn") {
+        subprocess.path.append("\(buildDir.appendingPathComponent("node-v\(dependencies.nodeVersion)-darwin-x64/bin/").path)")
+
+        if !fileManager.fileExists(atPath: fileManager.homeDirectoryForCurrentUser.appendingPathComponent(".yarn/bin/yarn").path) {
             subprocess.popen("/bin/rm -rf ~/.yarn")
             subprocess.popen("/usr/bin/curl -o- -L https://yarnpkg.com/install.sh | /bin/bash")
         }
-        subprocess.path.append("\(fileManager.homeDirectoryForCurrentUser.path)/.yarn/bin:~/.config/yarn/global/node_modules/.bin")
-
-        if !fileManager.fileExists(atPath: binDir.appendingPathComponent("transpiler").absoluteString) {
+        subprocess.path.append(fileManager.homeDirectoryForCurrentUser.appendingPathComponent(".yarn/bin:~/.config/yarn/global/node_modules/.bin").path)
+
+        if !fileManager.fileExists(atPath: binDir.appendingPathComponent("transpiler").path) {
             print("building transpiler")
-            subprocess.popen("\(fileManager.homeDirectoryForCurrentUser.path)/.yarn/bin/yarn install",
-                 currentDirectoryPath: stitchDir.appendingPathComponent("etc").appendingPathComponent("transpiler").absoluteString)
-            subprocess.popen("\(fileManager.homeDirectoryForCurrentUser.path)/.yarn/bin/yarn run build",
-                 currentDirectoryPath: stitchDir.appendingPathComponent("etc").appendingPathComponent("transpiler").absoluteString)
-            subprocess.popen("/bin/cp -c bin/transpiler \(buildDir)/bin", currentDirectoryPath: stitchDir.appendingPathComponent("etc").appendingPathComponent("transpiler").absoluteString)
-        }
-
-        subprocess.environment["GOROOT"] = goRoot.absoluteString
-        subprocess.environment["GOCACHE"] = goRoot.appendingPathComponent("cache").absoluteString
-        subprocess.environment["GOPATH"] = goRoot.appendingPathComponent("bin").absoluteString
-        subprocess.environment["STITCH_PATH"] = stitchDir.absoluteString
-        subprocess.environment["LD_LIBRARY_PATH"] = libDir.absoluteString
-        subprocess.path.append(stitchDir.appendingPathComponent("etc").appendingPathComponent("transpiler").appendingPathComponent("bin").absoluteString)
-
-        if !fileManager.fileExists(atPath: binDir.appendingPathComponent("create_user").absoluteString) {
+            subprocess.popen("\(fileManager.homeDirectoryForCurrentUser.appendingPathComponent(".yarn/bin/yarn").path) install",
+                 currentDirectoryPath: stitchDir.appendingPathComponent("etc").appendingPathComponent("transpiler").path)
+            subprocess.popen("\(fileManager.homeDirectoryForCurrentUser.appendingPathComponent(".yarn/bin/yarn").path) run build",
+                 currentDirectoryPath: stitchDir.appendingPathComponent("etc").appendingPathComponent("transpiler").path)
+            subprocess.popen("/bin/cp -c bin/transpiler \(buildDir.appendingPathComponent("bin").path)", currentDirectoryPath: stitchDir.appendingPathComponent("etc").appendingPathComponent("transpiler").path)
+        }
+
+        subprocess.environment["GOROOT"] = goRoot.path
+        subprocess.environment["GOCACHE"] = goRoot.appendingPathComponent("cache").path
+        subprocess.environment["GOPATH"] = goRoot.appendingPathComponent("bin").path
+        subprocess.environment["STITCH_PATH"] = stitchDir.path
+        subprocess.environment["LD_LIBRARY_PATH"] = libDir.path
+        subprocess.path.append(stitchDir.appendingPathComponent("etc").appendingPathComponent("transpiler").appendingPathComponent("bin").path)
+
+        if !fileManager.fileExists(atPath: binDir.appendingPathComponent("create_user").path) {
             print("build create_user binary")
 
-            subprocess.popen("\(goRoot)/bin/go build -modcacherw -o create_user cmd/auth/user.go", currentDirectoryPath: stitchDir.absoluteString)
-            subprocess.popen("/bin/cp -c create_user \(binDir)", currentDirectoryPath: stitchDir.absoluteString)
+            subprocess.popen("\(goRoot.appendingPathComponent("bin/go").path) build -modcacherw -o create_user cmd/auth/user.go", currentDirectoryPath: stitchDir.path)
+            subprocess.popen("/bin/cp -c create_user \(binDir.path)", currentDirectoryPath: stitchDir.path)
 
             print("create_user binary built")
         }
 
-        if !fileManager.fileExists(atPath: binDir.appendingPathComponent("stitch_server").absoluteString) {
+        if !fileManager.fileExists(atPath: binDir.appendingPathComponent("stitch_server").path) {
             print("building server binary")
 
-            subprocess.popen("\(goRoot)/bin/go build -modcacherw -o stitch_server cmd/server/main.go", currentDirectoryPath: stitchDir.absoluteString)
-            subprocess.popen("/bin/cp -c stitch_server \(binDir)", currentDirectoryPath: stitchDir.absoluteString)
+            subprocess.popen("\(goRoot.appendingPathComponent("bin/go").path) build -modcacherw -o stitch_server cmd/server/main.go", currentDirectoryPath: stitchDir.path)
+            subprocess.popen("/bin/cp -c stitch_server \(binDir.path)", currentDirectoryPath: stitchDir.path)
 
             print("server binary built")
         }
@@ -635,9 +640,8 @@
 
     private func buildServer() throws {
         try fileManager.createDirectory(at: tempDir, withIntermediateDirectories: true)
-        if !fileManager.fileExists(atPath: buildDir.absoluteString) {
-            try! FileManager.default.createDirectory(at: URL.init(fileURLWithPath: buildDir.absoluteString,
-                                                                  isDirectory: true), withIntermediateDirectories: true)
+        if !fileManager.fileExists(atPath: buildDir.path) {
+            try! FileManager.default.createDirectory(at: buildDir, withIntermediateDirectories: true)
         }
         try setupMongod()
         try setupStitch()
@@ -691,7 +695,7 @@
             "--port", "26000",
             "--replSet", "test",
             "--fork",
-            "--logpath", "\(buildDir)/mongod.log"
+            "--logpath", buildDir.appendingPathComponent("mongod.log").path
         ]
         mongoProcess.standardOutput = nil
         try mongoProcess.run()
@@ -736,13 +740,13 @@
             "LD_LIBRARY_PATH": libDir
         ]
         // golang server needs a tmp directory
-        try! FileManager.default.createDirectory(atPath: "\(tempDir.path)/tmp",
+        try! FileManager.default.createDirectory(atPath: tempDir.appendingPathComponent("tmp").path,
             withIntermediateDirectories: false, attributes: nil)
         serverProcess.launchPath = "\(binDir)/stitch_server"
         serverProcess.currentDirectoryPath = tempDir.path
         serverProcess.arguments = [
             "--configFile",
-            "\(buildDir)/test_config.json"
+            buildDir.appendingPathComponent("test_config.json").path
         ]
 
         let pipe = Pipe()
