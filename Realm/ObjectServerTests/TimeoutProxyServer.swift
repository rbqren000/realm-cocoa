////////////////////////////////////////////////////////////////////////////
//
// Copyright 2020 Realm Inc.
//
// Licensed under the Apache License, Version 2.0 (the "License");
// you may not use this file except in compliance with the License.
// You may obtain a copy of the License at
//
// http://www.apache.org/licenses/LICENSE-2.0
//
// Unless required by applicable law or agreed to in writing, software
// distributed under the License is distributed on an "AS IS" BASIS,
// WITHOUT WARRANTIES OR CONDITIONS OF ANY KIND, either express or implied.
// See the License for the specific language governing permissions and
// limitations under the License.
//
////////////////////////////////////////////////////////////////////////////

#if os(macOS)

import Foundation
import Network

@available(OSX 10.14, *)
@objc(TimeoutProxyServer)
public class TimeoutProxyServer: NSObject {
    let port: NWEndpoint.Port
    let targetPort: NWEndpoint.Port

    let queue = DispatchQueue(label: "TimeoutProxyServer")
    var listener: NWListener!
    var connections = [NWConnection]()

    let serverEndpoint = NWEndpoint.Host("127.0.0.1")

    private var _delay: Double = 0
    @objc public var delay: Double {
        get {
            _delay
        }
        set {
            queue.sync {
                _delay = newValue
            }
        }
    }

    @objc public init(port: UInt16, targetPort: UInt16) {
        self.port = NWEndpoint.Port(rawValue: port)!
        self.targetPort = NWEndpoint.Port(rawValue: targetPort)!
    }

    @objc public func start() throws {
        listener = try NWListener(using: NWParameters.tcp, on: port)
        listener.newConnectionHandler = { incomingConnection in
            self.connections.append(incomingConnection)
            incomingConnection.start(queue: self.queue)

            let targetConnection = NWConnection(host: self.serverEndpoint, port: self.targetPort, using: .tcp)
            targetConnection.start(queue: self.queue)
            self.connections.append(targetConnection)

            self.queue.asyncAfter(deadline: .now() + self.delay) {
                self.copy(from: incomingConnection, to: targetConnection)
                self.copy(from: targetConnection, to: incomingConnection)
            }
        }
        listener.start(queue: self.queue)
    }

    @objc public func stop() {
        listener.cancel()
        queue.sync {
            for connection in connections {
                connection.forceCancel()
            }
        }
    }

    private func copy(from: NWConnection, to: NWConnection) {
<<<<<<< HEAD
        from.receive(minimumIncompleteLength: 1, maximumLength: 8192) { [weak self] (data, _, _, _) in
            to.send(content: data ?? Data(), completion: .contentProcessed({ [weak self] _ in
                self?.copy(from: from, to: to)
            }))
=======
        from.receive(minimumIncompleteLength: 1, maximumLength: 8192) { [weak self] (data, context, isComplete, _) in
            guard let data = data else {
                if !isComplete {
                    self?.copy(from: from, to: to)
                }
                return
            }
            to.send(content: data, contentContext: context ?? .defaultMessage,
                    isComplete: isComplete, completion: .contentProcessed({ [weak self] _ in
                        if !isComplete {
                            self?.copy(from: from, to: to)
                        }
                    }))
>>>>>>> c5c5e67f
        }
    }
}

#endif // os(macOS)<|MERGE_RESOLUTION|>--- conflicted
+++ resolved
@@ -78,12 +78,6 @@
     }
 
     private func copy(from: NWConnection, to: NWConnection) {
-<<<<<<< HEAD
-        from.receive(minimumIncompleteLength: 1, maximumLength: 8192) { [weak self] (data, _, _, _) in
-            to.send(content: data ?? Data(), completion: .contentProcessed({ [weak self] _ in
-                self?.copy(from: from, to: to)
-            }))
-=======
         from.receive(minimumIncompleteLength: 1, maximumLength: 8192) { [weak self] (data, context, isComplete, _) in
             guard let data = data else {
                 if !isComplete {
@@ -97,7 +91,6 @@
                             self?.copy(from: from, to: to)
                         }
                     }))
->>>>>>> c5c5e67f
         }
     }
 }
