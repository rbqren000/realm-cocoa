////////////////////////////////////////////////////////////////////////////
//
// Copyright 2014 Realm Inc.
//
// Licensed under the Apache License, Version 2.0 (the "License");
// you may not use this file except in compliance with the License.
// You may obtain a copy of the License at
//
// http://www.apache.org/licenses/LICENSE-2.0
//
// Unless required by applicable law or agreed to in writing, software
// distributed under the License is distributed on an "AS IS" BASIS,
// WITHOUT WARRANTIES OR CONDITIONS OF ANY KIND, either express or implied.
// See the License for the specific language governing permissions and
// limitations under the License.
//
////////////////////////////////////////////////////////////////////////////

#import <Realm/RLMObjectBase_Dynamic.h>

NS_ASSUME_NONNULL_BEGIN

@class RLMProperty, RLMArray;
typedef NS_ENUM(int32_t, RLMPropertyType);

FOUNDATION_EXTERN void RLMInitializeWithValue(RLMObjectBase *, id, RLMSchema *);

// RLMObject accessor and read/write realm
@interface RLMObjectBase () {
@public
    RLMRealm *_realm;
    __unsafe_unretained RLMObjectSchema *_objectSchema;
}

// shared schema for this class
+ (nullable RLMObjectSchema *)sharedSchema;

+ (nullable NSArray<RLMProperty *> *)_getProperties;
+ (bool)_realmIgnoreClass;

@end

@interface RLMDynamicObject : RLMObject

@end

// Calls valueForKey: and re-raises NSUndefinedKeyExceptions
FOUNDATION_EXTERN id _Nullable RLMValidatedValueForProperty(id object, NSString *key, NSString *className);

// Compare two RLObjectBases
FOUNDATION_EXTERN BOOL RLMObjectBaseAreEqual(RLMObjectBase * _Nullable o1, RLMObjectBase * _Nullable o2);

typedef void (^RLMObjectNotificationCallback)(RLMObjectBase *_Nullable object,
                                              NSArray<NSString *> *_Nullable propertyNames,
                                              NSArray *_Nullable oldValues,
                                              NSArray *_Nullable newValues,
                                              NSError *_Nullable error);
<<<<<<< HEAD
FOUNDATION_EXTERN RLMNotificationToken *RLMObjectBaseAddNotificationBlock(RLMObjectBase *obj, RLMObjectNotificationCallback block);
RLMNotificationToken *RLMObjectAddNotificationBlock(RLMObjectBase *obj, RLMObjectChangeBlock block);
=======
FOUNDATION_EXTERN RLMNotificationToken *RLMObjectBaseAddNotificationBlock(RLMObjectBase *obj,
                                                                          dispatch_queue_t _Nullable queue,
                                                                          RLMObjectNotificationCallback block);
RLMNotificationToken *RLMObjectAddNotificationBlock(RLMObjectBase *obj, RLMObjectChangeBlock block,
                                                    dispatch_queue_t _Nullable queue);
>>>>>>> e62fe72f

// Returns whether the class is a descendent of RLMObjectBase
FOUNDATION_EXTERN BOOL RLMIsObjectOrSubclass(Class klass);

// Returns whether the class is an indirect descendant of RLMObjectBase
FOUNDATION_EXTERN BOOL RLMIsObjectSubclass(Class klass);

FOUNDATION_EXTERN const NSUInteger RLMDescriptionMaxDepth;

FOUNDATION_EXTERN id RLMObjectFreeze(RLMObjectBase *obj) NS_RETURNS_RETAINED;

// Gets an object identifier suitable for use with Combine. This value may
// change when an unmanaged object is added to the Realm.
FOUNDATION_EXTERN uint64_t RLMObjectBaseGetCombineId(RLMObjectBase *);

@interface RLMManagedPropertyAccessor : NSObject
+ (void)initializeObject:(void *)object parent:(RLMObjectBase *)parent property:(RLMProperty *)property;
+ (id)get:(void *)pointer;
@end

NS_ASSUME_NONNULL_END<|MERGE_RESOLUTION|>--- conflicted
+++ resolved
@@ -55,16 +55,12 @@
                                               NSArray *_Nullable oldValues,
                                               NSArray *_Nullable newValues,
                                               NSError *_Nullable error);
-<<<<<<< HEAD
-FOUNDATION_EXTERN RLMNotificationToken *RLMObjectBaseAddNotificationBlock(RLMObjectBase *obj, RLMObjectNotificationCallback block);
-RLMNotificationToken *RLMObjectAddNotificationBlock(RLMObjectBase *obj, RLMObjectChangeBlock block);
-=======
+
 FOUNDATION_EXTERN RLMNotificationToken *RLMObjectBaseAddNotificationBlock(RLMObjectBase *obj,
                                                                           dispatch_queue_t _Nullable queue,
                                                                           RLMObjectNotificationCallback block);
 RLMNotificationToken *RLMObjectAddNotificationBlock(RLMObjectBase *obj, RLMObjectChangeBlock block,
                                                     dispatch_queue_t _Nullable queue);
->>>>>>> e62fe72f
 
 // Returns whether the class is a descendent of RLMObjectBase
 FOUNDATION_EXTERN BOOL RLMIsObjectOrSubclass(Class klass);
