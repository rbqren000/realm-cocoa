--- conflicted
+++ resolved
@@ -232,12 +232,8 @@
         _config.schema_mode = isSync(_config) ? realm::SchemaMode::ReadOnlyAlternative : realm::SchemaMode::Immutable;
     }
     else if (self.readOnly) {
-<<<<<<< HEAD
-        _config.schema_mode = isSync(_config) ? realm::SchemaMode::AdditiveDiscovered : realm::SchemaMode::Automatic;
-=======
         _config.schema_mode = realm::SchemaMode::Automatic;
         [self updateSchemaMode];
->>>>>>> 74ac7d51
     }
 }
 
