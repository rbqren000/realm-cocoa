////////////////////////////////////////////////////////////////////////////
//
// Copyright 2014 Realm Inc.
//
// Licensed under the Apache License, Version 2.0 (the "License");
// you may not use this file except in compliance with the License.
// You may obtain a copy of the License at
//
// http://www.apache.org/licenses/LICENSE-2.0
//
// Unless required by applicable law or agreed to in writing, software
// distributed under the License is distributed on an "AS IS" BASIS,
// WITHOUT WARRANTIES OR CONDITIONS OF ANY KIND, either express or implied.
// See the License for the specific language governing permissions and
// limitations under the License.
//
////////////////////////////////////////////////////////////////////////////

#import "RLMTestCase.h"
#import "XCTestCase+AsyncTesting.h"

<<<<<<< HEAD
=======
#pragma mark - Test Objects

#pragma mark NonRealmEmployeeObject

@interface NonRealmEmployeeObject : NSObject
@property NSString *name;
@property NSInteger age;
@end

@implementation NonRealmEmployeeObject
@end

#pragma mark PersonObject

@interface PersonObject : RLMObject
@property NSString *name;
@property NSInteger age;
@end

@implementation PersonObject
@end

#pragma mark Thing

@interface QueryObject : RLMObject
@property NSInteger int1;
@property NSInteger int2;
@property float     float1;
@property float     float2;
@property double    double1;
@property double    double2;
@property NSString *recordTag;
@end

@implementation QueryObject
@end

#pragma mark - Tests

>>>>>>> fc5b368c
@interface QueryTests : RLMTestCase
@end

@implementation QueryTests

- (void)testBasicQuery
{
    RLMRealm *realm = [self realmWithTestPath];
    
    [realm beginWriteTransaction];
    [PersonObject createInRealm:realm withObject:@[@"Fiel", @27]];
    [PersonObject createInRealm:realm withObject:@[@"Ari", @33]];
    [PersonObject createInRealm:realm withObject:@[@"Tim", @29]];
    [realm commitWriteTransaction];
    
    // query on realm
    XCTAssertEqual([realm objects:[PersonObject className] withPredicateFormat:@"age > 28"].count, (NSUInteger)2, @"Expecting 2 results");
    
    // query on realm with order
    RLMArray *results = [[realm objects:[PersonObject className] withPredicateFormat:@"age > 28"] arraySortedByProperty:@"age" ascending:YES];
    XCTAssertEqualObjects([results[0] name], @"Tim", @"Tim should be first results");
}

- (void)testDefaultRealmQuery
{
    RLMRealm *realm = [RLMRealm defaultRealm];
    
    [realm beginWriteTransaction];
    [PersonObject createInRealm:realm withObject:@[@"Fiel", @27]];
    [PersonObject createInRealm:realm withObject:@[@"Tim", @29]];
    [PersonObject createInRealm:realm withObject:@[@"Ari", @33]];
    [realm commitWriteTransaction];
    
    // query on class
    RLMArray *all = [PersonObject allObjects];
    XCTAssertEqual(all.count, (NSUInteger)3, @"Expecting 3 results");
    XCTAssertEqual([PersonObject objectsWithPredicateFormat:@"age == 27"].count, (NSUInteger)1, @"Expecting 1 results");
    
    // with order
    RLMArray *results = [[PersonObject objectsWithPredicateFormat:@"age > 28"] arraySortedByProperty:@"age" ascending:YES];
    XCTAssertEqualObjects([results[0] name], @"Tim", @"Tim should be first results");
}

- (void)testArrayQuery
{
    RLMRealm *realm = [RLMRealm defaultRealm];
    
    [realm beginWriteTransaction];
    [PersonObject createInRealm:realm withObject:@[@"Fiel", @27]];
    [PersonObject createInRealm:realm withObject:@[@"Tim", @29]];
    [PersonObject createInRealm:realm withObject:@[@"Ari", @33]];
    [realm commitWriteTransaction];
    
    // query on class
    RLMArray *all = [PersonObject allObjects];
    XCTAssertEqual(all.count, (NSUInteger)3, @"Expecting 3 results");
    
    RLMArray *some = [[PersonObject objectsWithPredicateFormat:@"age > 28"] arraySortedByProperty:@"age" ascending:YES];
    
    // query/order on array
    XCTAssertEqual([all objectsWithPredicateFormat:@"age == 27"].count, (NSUInteger)1, @"Expecting 1 result");
    XCTAssertEqual([all objectsWithPredicateFormat:@"age == 28"].count, (NSUInteger)0, @"Expecting 0 results");
    some = [some arraySortedByProperty:@"age" ascending:NO];
    XCTAssertEqualObjects([some[0] name], @"Ari", @"Ari should be first results");
}

- (void)testQuerySorting
{
    RLMRealm *realm = [RLMRealm defaultRealm];
    
    NSDate *date1 = [NSDate date];
    NSDate *date2 = [date1 dateByAddingTimeInterval:1];
    NSDate *date3 = [date2 dateByAddingTimeInterval:1];
    NSDate *date33 = [date3 dateByAddingTimeInterval:1];
    
    [realm beginWriteTransaction];
    StringObject *stringObj = [StringObject new];
    stringObj.stringCol = @"string";
    [AllTypesObject createInRealm:realm withObject:@[@YES, @1, @1.0f, @1.0, @"a", [@"a" dataUsingEncoding:NSUTF8StringEncoding], date1, @YES, @((long)1), @1, stringObj]];
    [AllTypesObject createInRealm:realm withObject:@[@YES, @2, @2.0f, @2.0, @"b", [@"b" dataUsingEncoding:NSUTF8StringEncoding], date2, @YES, @((long)2), @"mixed", stringObj]];
    [AllTypesObject createInRealm:realm withObject:@[@NO, @3, @3.0f, @3.0, @"c", [@"c" dataUsingEncoding:NSUTF8StringEncoding], date3, @YES, @((long)3), @"mixed", stringObj]];
    [AllTypesObject createInRealm:realm withObject:@[@NO, @33, @3.3f, @3.3, @"cc", [@"cc" dataUsingEncoding:NSUTF8StringEncoding], date33, @NO, @((long)3.3), @"mixed", stringObj]];
    [realm commitWriteTransaction];
    
    
    //////////// sort by boolCol
    RLMArray *results = [[AllTypesObject objectsWithPredicate:nil] arraySortedByProperty:@"boolCol" ascending:YES];
    AllTypesObject *o = results[0];
    XCTAssertEqual(o.boolCol, NO, @"Should be NO");
    
    results = [[AllTypesObject objectsWithPredicate:nil] arraySortedByProperty:@"boolCol" ascending:NO];
    o = results[0];
    XCTAssertEqual(o.boolCol, YES, @"Should be YES");
    
    
    //////////// sort by intCol
    results = [[AllTypesObject objectsWithPredicate:nil] arraySortedByProperty:@"intCol" ascending:YES];
    o = results[0];
    XCTAssertEqual(o.intCol, 1, @"Should be 1");
    
    results = [[AllTypesObject objectsWithPredicate:nil] arraySortedByProperty:@"intCol" ascending:NO];
    o = results[0];
    XCTAssertEqual(o.intCol, 33, @"Should be 33");
    
    
    //////////// sort by dateCol
    results = [[AllTypesObject objectsWithPredicate:nil] arraySortedByProperty:@"dateCol" ascending:YES];
    o = results[0];
    XCTAssertEqualWithAccuracy(o.dateCol.timeIntervalSince1970, date1.timeIntervalSince1970, 1, @"Should be date1");
    
    results = [[AllTypesObject objectsWithPredicate:nil] arraySortedByProperty:@"dateCol" ascending:NO];
    o = results[0];
    XCTAssertEqualWithAccuracy(o.dateCol.timeIntervalSince1970, date33.timeIntervalSince1970, 1, @"Should be date33");
    
    
    //////////// sort by doubleCol
    results = [[AllTypesObject objectsWithPredicate:nil] arraySortedByProperty:@"doubleCol" ascending:YES];
    o = results[0];
    XCTAssertEqual(o.doubleCol, 1.0, @"Should be 1.0");
    
    results = [[AllTypesObject objectsWithPredicate:nil] arraySortedByProperty:@"doubleCol" ascending:NO];
    o = results[0];
    XCTAssertEqualWithAccuracy(o.doubleCol, 3.3, 0.0000001, @"Should be 3.3");
    
    
    //////////// sort by floatCol
    results = [[AllTypesObject objectsWithPredicate:nil] arraySortedByProperty:@"floatCol" ascending:YES];
    o = results[0];
    XCTAssertEqual(o.floatCol, 1.0, @"Should be 1.0");
    
    results = [[AllTypesObject objectsWithPredicate:nil] arraySortedByProperty:@"floatCol" ascending:NO];
    o = results[0];
    XCTAssertEqualWithAccuracy(o.floatCol, 3.3, 0.0000001, @"Should be 3.3");
    
    
    //////////// sort by stringCol
    results = [[AllTypesObject objectsWithPredicate:nil] arraySortedByProperty:@"stringCol" ascending:YES];
    o = results[0];
    XCTAssertEqualObjects(o.stringCol, @"a", @"Should be a");
    
    results = [[AllTypesObject objectsWithPredicate:nil] arraySortedByProperty:@"stringCol" ascending:NO];
    o = results[0];
    XCTAssertEqualObjects(o.stringCol, @"cc", @"Should be cc");
    
    
    // sort by mixed column
    XCTAssertThrows([[AllTypesObject objectsWithPredicate:nil] arraySortedByProperty:@"mixedCol" ascending:YES], @"Sort on mixed col not supported");
    XCTAssertThrows([[AllTypesObject objectsWithPredicate:nil] arraySortedByProperty:@"mixedCol" ascending:NO], @"Sort on mixed col not supported");
}

- (void)testClassMisuse
{
    RLMRealm *realm = [RLMRealm defaultRealm];
    
    // class not derived from RLMObject
    XCTAssertThrows([realm objects:@"NonRealmPersonObject" withPredicateFormat:@"age > 25"], @"invalid object type");
    XCTAssertThrows([[realm objects:@"NonRealmPersonObject" withPredicateFormat:@"age > 25"] arraySortedByProperty:@"age" ascending:YES], @"invalid object type");
    
    // empty string for class name
    XCTAssertThrows([realm objects:@"" withPredicateFormat:@"age > 25"], @"missing class name");
    XCTAssertThrows([[realm objects:@"" withPredicateFormat:@"age > 25"] arraySortedByProperty:@"age" ascending:YES], @"missing class name");
    
    // nil class name
    XCTAssertThrows([realm objects:nil withPredicateFormat:@"age > 25"], @"nil class name");
    XCTAssertThrows([[realm objects:nil withPredicateFormat:@"age > 25"] arraySortedByProperty:@"age" ascending:YES], @"nil class name");
}

- (void)testPredicateValidUse
{
    RLMRealm *realm = [RLMRealm defaultRealm];
    
    NSString *className = AllTypesObject.className;
    
    // boolean false
    XCTAssertNoThrow([realm objects:className withPredicateFormat:@"boolCol == no"], @"== no");
    XCTAssertNoThrow([realm objects:className withPredicateFormat:@"boolCol == No"], @"== No");
    XCTAssertNoThrow([realm objects:className withPredicateFormat:@"boolCol == NO"], @"== NO");
    XCTAssertNoThrow([realm objects:className withPredicateFormat:@"boolCol == false"], @"== false");
    XCTAssertNoThrow([realm objects:className withPredicateFormat:@"boolCol == False"], @"== False");
    XCTAssertNoThrow([realm objects:className withPredicateFormat:@"boolCol == FALSE"], @"== FALSE");
    
    // boolean true
    XCTAssertNoThrow([realm objects:className withPredicateFormat:@"boolCol == yes"], @"== yes");
    XCTAssertNoThrow([realm objects:className withPredicateFormat:@"boolCol == Yes"], @"== Yes");
    XCTAssertNoThrow([realm objects:className withPredicateFormat:@"boolCol == YES"], @"== YES");
    XCTAssertNoThrow([realm objects:className withPredicateFormat:@"boolCol == true"], @"== true");
    XCTAssertNoThrow([realm objects:className withPredicateFormat:@"boolCol == True"], @"== True");
    XCTAssertNoThrow([realm objects:className withPredicateFormat:@"boolCol == TRUE"], @"== TRUE");
    
    // inequality
    XCTAssertNoThrow([realm objects:className withPredicateFormat:@"boolCol != YES"], @"!= YES");
    XCTAssertNoThrow([realm objects:className withPredicateFormat:@"boolCol <> YES"], @"<> YES");
    
    // string comparisons
    XCTAssertNoThrow([realm objects:className withPredicateFormat:@"stringCol BEGINSWITH 'test'"], @"BEGINSWITH");
    XCTAssertNoThrow([realm objects:className withPredicateFormat:@"stringCol CONTAINS 'test'"], @"CONTAINS");
    XCTAssertNoThrow([realm objects:className withPredicateFormat:@"stringCol ENDSWITH 'test'"], @"ENDSWITH");
    
    // ANY
    XCTAssertNoThrow([realm objects:className withPredicateFormat:@"ANY intCol > 5"], @"ANY int > constant");
    
    // ALL
    XCTAssertNoThrow([realm objects:className withPredicateFormat:@"ALL intCol > 5"], @"ALL int > constant");
}

- (void)testPredicateNotSupported
{
    RLMRealm *realm = [RLMRealm defaultRealm];
    
    NSString *className = PersonObject.className;
    
    // LIKE
    XCTAssertThrows([realm objects:className withPredicateFormat:@"name LIKE 'Smith'"], @"LIKE");
    
    // IN
    NSPredicate *predicate = [NSPredicate predicateWithFormat:@"stringCol IN %@",
                              @[@"Moe", @"Larry", @"Curly"]];
    XCTAssertThrows([realm objects:className withPredicate:predicate], @"IN array");
    
    // testing for null
    XCTAssertThrows([realm objects:className withPredicateFormat:@"stringCol = nil"], @"test for nil");
}

- (void)testPredicateMisuse
{
    RLMRealm *realm = [RLMRealm defaultRealm];
    
    NSString *className = PersonObject.className;
    
    // invalid column/property name
    XCTAssertThrows([realm objects:className withPredicateFormat:@"height > 72"], @"invalid column");
    
    // wrong/invalid data types
    XCTAssertThrows([realm objects:className withPredicateFormat:@"age != xyz"], @"invalid type");
    XCTAssertThrows([realm objects:className withPredicateFormat:@"name == 3"], @"invalid type");
    
    className = AllTypesObject.className;
    
    XCTAssertThrows([realm objects:className withPredicateFormat:@"boolCol == Foo"], @"invalid type");
    XCTAssertThrows([realm objects:className withPredicateFormat:@"dateCol == 7"], @"invalid type");
    XCTAssertThrows([realm objects:className withPredicateFormat:@"doubleCol == The"], @"invalid type");
    XCTAssertThrows([realm objects:className withPredicateFormat:@"floatCol == Bar"], @"invalid type");
    XCTAssertThrows([realm objects:className withPredicateFormat:@"intCol == Baz"], @"invalid type");
    
    className = PersonObject.className;
    
    // compare two constants
    XCTAssertThrows([realm objects:className withPredicateFormat:@"3 == 3"], @"comparing 2 constants");
    
    // invalid strings
    XCTAssertThrows([realm objects:className withPredicateFormat:@""], @"empty string");
    XCTAssertThrows([realm objects:className withPredicateFormat:@"age"], @"column name only");
    XCTAssertThrows([realm objects:className withPredicateFormat:@"sdlfjasdflj"], @"gibberish");
    XCTAssertThrows([realm objects:className withPredicateFormat:@"age * 25"], @"invalid operator");
    XCTAssertThrows([realm objects:className withPredicateFormat:@"age === 25"], @"invalid operator");
    XCTAssertThrows([realm objects:className withPredicateFormat:@","], @"comma");
    XCTAssertThrows([realm objects:className withPredicateFormat:@"()"], @"parens");
    
    
    // abuse of BETWEEN
    XCTAssertThrows([realm objects:className withPredicateFormat:@"age BETWEEN 25"], @"between with a scalar");
    XCTAssertThrows([realm objects:className withPredicateFormat:@"age BETWEEN Foo"], @"between with a string");
    
    NSPredicate *pred = [NSPredicate predicateWithFormat:@"age BETWEEN %@", @[@1]];
    XCTAssertThrows([realm objects:className withPredicate:pred], @"between with array of 1 item");
    
    pred = [NSPredicate predicateWithFormat:@"age BETWEEN %@", @[@1, @2, @3]];
    XCTAssertThrows([realm objects:className withPredicate:pred], @"between with array of 3 items");
    
    pred = [NSPredicate predicateWithFormat:@"age BETWEEN %@", @[@"Foo", @"Bar"]];
    XCTAssertThrows([realm objects:className withPredicate:pred], @"between with array of 3 items");
    
    pred = [NSPredicate predicateWithFormat:@"age BETWEEN %@", @{@25 : @35}];
    XCTAssertThrows([realm objects:className withPredicate:pred], @"between with dictionary");
    
    pred = [NSPredicate predicateWithFormat:@"height BETWEEN %@", @[@25, @35]];
    XCTAssertThrows([realm objects:className withPredicate:pred], @"invalid property/column");
    
    
}

- (void)testTwoColumnComparisonQuery
{
    RLMRealm *realm = [RLMRealm defaultRealm];
    
    [realm beginWriteTransaction];
    
    [QueryObject createInRealm:realm withObject:@[@1, @2, @23.0f, @1.7f,  @0.0,  @5.55, @"Instance 0"]];
    [QueryObject createInRealm:realm withObject:@[@1, @3, @-5.3f, @4.21f, @1.0,  @4.44, @"Instance 1"]];
    [QueryObject createInRealm:realm withObject:@[@2, @2, @1.0f,  @3.55f, @99.9, @6.66, @"Instance 2"]];
    [QueryObject createInRealm:realm withObject:@[@3, @6, @4.21f, @1.0f,  @1.0,  @7.77, @"Instance 3"]];
    [QueryObject createInRealm:realm withObject:@[@4, @5, @23.0f, @23.0f, @7.4,  @8.88, @"Instance 4"]];
    [QueryObject createInRealm:realm withObject:@[@15, @8, @1.0f,  @66.0f, @1.01, @9.99, @"Instance 5"]];
    [QueryObject createInRealm:realm withObject:@[@15, @15, @1.0f,  @66.0f, @1.01, @9.99, @"Instance 6"]];
    
    [realm commitWriteTransaction];
    
    [self executeTwoColumnKeypathRealmComparisonQueryWithClass:[QueryObject class] predicate:@"int1 == int1"  expectedCount:7];
    [self executeTwoColumnKeypathRealmComparisonQueryWithClass:[QueryObject class] predicate:@"int1 == int2"  expectedCount:2];
    [self executeTwoColumnKeypathRealmComparisonQueryWithClass:[QueryObject class] predicate:@"int1 != int2"  expectedCount:5];
    [self executeTwoColumnKeypathRealmComparisonQueryWithClass:[QueryObject class] predicate:@"int1 > int2"   expectedCount:1];
    [self executeTwoColumnKeypathRealmComparisonQueryWithClass:[QueryObject class] predicate:@"int1 < int2"   expectedCount:4];
    [self executeTwoColumnKeypathRealmComparisonQueryWithClass:[QueryObject class] predicate:@"int1 >= int2"  expectedCount:3];
    [self executeTwoColumnKeypathRealmComparisonQueryWithClass:[QueryObject class] predicate:@"int1 <= int2"  expectedCount:6];
    
    [self executeTwoColumnKeypathRealmComparisonQueryWithClass:[QueryObject class] predicate:@"float1 == float1"  expectedCount:7];
    [self executeTwoColumnKeypathRealmComparisonQueryWithClass:[QueryObject class] predicate:@"float1 == float2"  expectedCount:1];
    [self executeTwoColumnKeypathRealmComparisonQueryWithClass:[QueryObject class] predicate:@"float1 != float2"  expectedCount:6];
    [self executeTwoColumnKeypathRealmComparisonQueryWithClass:[QueryObject class] predicate:@"float1 > float2"   expectedCount:2];
    [self executeTwoColumnKeypathRealmComparisonQueryWithClass:[QueryObject class] predicate:@"float1 < float2"   expectedCount:4];
    [self executeTwoColumnKeypathRealmComparisonQueryWithClass:[QueryObject class] predicate:@"float1 >= float2"  expectedCount:3];
    [self executeTwoColumnKeypathRealmComparisonQueryWithClass:[QueryObject class] predicate:@"float1 <= float2"  expectedCount:5];
    
    [self executeTwoColumnKeypathRealmComparisonQueryWithClass:[QueryObject class] predicate:@"double1 == double1" expectedCount:7];
    [self executeTwoColumnKeypathRealmComparisonQueryWithClass:[QueryObject class] predicate:@"double1 == double2" expectedCount:0];
    [self executeTwoColumnKeypathRealmComparisonQueryWithClass:[QueryObject class] predicate:@"double1 != double2" expectedCount:7];
    [self executeTwoColumnKeypathRealmComparisonQueryWithClass:[QueryObject class] predicate:@"double1 > double2" expectedCount:1];
    [self executeTwoColumnKeypathRealmComparisonQueryWithClass:[QueryObject class] predicate:@"double1 < double2" expectedCount:6];
    [self executeTwoColumnKeypathRealmComparisonQueryWithClass:[QueryObject class] predicate:@"double1 >= double2" expectedCount:1];
    [self executeTwoColumnKeypathRealmComparisonQueryWithClass:[QueryObject class] predicate:@"double1 <= double2" expectedCount:6];
    
    [self executeTwoColumnKeypathComparisonQueryWithPredicate:@"int1 == int1"  expectedCount:7];
    [self executeTwoColumnKeypathComparisonQueryWithPredicate:@"int1 == int2"  expectedCount:2];
    [self executeTwoColumnKeypathComparisonQueryWithPredicate:@"int1 != int2"  expectedCount:5];
    [self executeTwoColumnKeypathComparisonQueryWithPredicate:@"int1 > int2"   expectedCount:1];
    [self executeTwoColumnKeypathComparisonQueryWithPredicate:@"int1 < int2"   expectedCount:4];
    [self executeTwoColumnKeypathComparisonQueryWithPredicate:@"int1 >= int2"  expectedCount:3];
    [self executeTwoColumnKeypathComparisonQueryWithPredicate:@"int1 <= int2"  expectedCount:6];
    
    [self executeTwoColumnKeypathComparisonQueryWithPredicate:@"float1 == float1"  expectedCount:7];
    [self executeTwoColumnKeypathComparisonQueryWithPredicate:@"float1 == float2"  expectedCount:1];
    [self executeTwoColumnKeypathComparisonQueryWithPredicate:@"float1 != float2"  expectedCount:6];
    [self executeTwoColumnKeypathComparisonQueryWithPredicate:@"float1 > float2"   expectedCount:2];
    [self executeTwoColumnKeypathComparisonQueryWithPredicate:@"float1 < float2"   expectedCount:4];
    [self executeTwoColumnKeypathComparisonQueryWithPredicate:@"float1 >= float2"  expectedCount:3];
    [self executeTwoColumnKeypathComparisonQueryWithPredicate:@"float1 <= float2"  expectedCount:5];
    
    [self executeTwoColumnKeypathComparisonQueryWithPredicate:@"double1 == double1" expectedCount:7];
    [self executeTwoColumnKeypathComparisonQueryWithPredicate:@"double1 == double2" expectedCount:0];
    [self executeTwoColumnKeypathComparisonQueryWithPredicate:@"double1 != double2" expectedCount:7];
    [self executeTwoColumnKeypathComparisonQueryWithPredicate:@"double1 > double2" expectedCount:1];
    [self executeTwoColumnKeypathComparisonQueryWithPredicate:@"double1 < double2" expectedCount:6];
    [self executeTwoColumnKeypathComparisonQueryWithPredicate:@"double1 >= double2" expectedCount:1];
    [self executeTwoColumnKeypathComparisonQueryWithPredicate:@"double1 <= double2" expectedCount:6];
    
    [self executeInvalidTwoColumnKeypathRealmComparisonQuery:[QueryObject class]
                                                   predicate:@"int1 == float1"
                                              expectedReason:@"Property type mismatch between int and float"];
    
    [self executeInvalidTwoColumnKeypathRealmComparisonQuery:[QueryObject class]
                                                   predicate:@"float2 >= double1"
                                              expectedReason:@"Property type mismatch between float and double"];
    
    [self executeInvalidTwoColumnKeypathRealmComparisonQuery:[QueryObject class]
                                                   predicate:@"double2 <= int2"
                                              expectedReason:@"Property type mismatch between double and int"];
    
    [self executeInvalidTwoColumnKeypathRealmComparisonQuery:[QueryObject class]
                                                   predicate:@"int2 != recordTag"
                                              expectedReason:@"Property type mismatch between int and string"];
    
    [self executeInvalidTwoColumnKeypathRealmComparisonQuery:[QueryObject class]
                                                   predicate:@"float1 > recordTag"
                                              expectedReason:@"Property type mismatch between float and string"];
    
    [self executeInvalidTwoColumnKeypathRealmComparisonQuery:[QueryObject class]
                                                   predicate:@"double1 < recordTag"
                                              expectedReason:@"Property type mismatch between double and string"];
}

- (void)executeTwoColumnKeypathRealmComparisonQueryWithClass:(Class)class
                                                   predicate:(NSString *)predicate
                                               expectedCount:(NSUInteger)expectedCount
{
    RLMRealm *realm = [RLMRealm defaultRealm];
    
    RLMArray *queryResult = [realm objects:NSStringFromClass(class)
                       withPredicateFormat:predicate];
    NSUInteger actualCount = queryResult.count;
    XCTAssertEqual(actualCount, expectedCount, @"Predicate: %@, Expecting %zd result(s), found %zd",
                   predicate, expectedCount, actualCount);
}

- (void)executeTwoColumnKeypathComparisonQueryWithPredicate:(NSString *)predicate
                                              expectedCount:(NSUInteger)expectedCount
{
    RLMArray *queryResult = [QueryObject objectsWithPredicateFormat:predicate];
    NSUInteger actualCount = queryResult.count;
    XCTAssertEqual(actualCount, expectedCount, @"Predicate: %@, Expecting %zd result(s), found %zd",
                   predicate, expectedCount, actualCount);
}

- (void)executeInvalidTwoColumnKeypathRealmComparisonQuery:(Class)class
                                                 predicate:(NSString *)predicate
                                            expectedReason:(NSString *)expectedReason
{
    @try {
        RLMRealm *realm = [RLMRealm defaultRealm];
        
        RLMArray *queryResult = [realm objects:NSStringFromClass(class)
                           withPredicateFormat:predicate];
        NSUInteger actualCount = queryResult.count;
#pragma unused(actualCount)
        
        XCTFail(@"Predicate: %@ - exception expected.", predicate);
    }
    @catch (NSException *exception) {
        if (![expectedReason isEqualToString:exception.reason]) {
            XCTFail(@"Exception reason: expected \"%@\" received @\"%@\"", expectedReason, exception.reason);
        }
    }
}

@end<|MERGE_RESOLUTION|>--- conflicted
+++ resolved
@@ -19,8 +19,6 @@
 #import "RLMTestCase.h"
 #import "XCTestCase+AsyncTesting.h"
 
-<<<<<<< HEAD
-=======
 #pragma mark - Test Objects
 
 #pragma mark NonRealmEmployeeObject
@@ -60,7 +58,6 @@
 
 #pragma mark - Tests
 
->>>>>>> fc5b368c
 @interface QueryTests : RLMTestCase
 @end
 
