--- conflicted
+++ resolved
@@ -224,19 +224,9 @@
     RLMAssertThrowsWithReasonMatching(([ArrayOfAllTypesObject objectsWhere:@"SUBQUERY(array, $obj, $obj.intCol = 5) == 0"]), @"SUBQUERY.*immediately followed by .@count");
     RLMAssertThrowsWithReasonMatching(([ArrayOfAllTypesObject objectsWhere:@"SELF IN SUBQUERY(array, $obj, $obj.intCol = 5)"]), @"Predicate with IN operator must compare.*aggregate$");
 
-<<<<<<< HEAD
-    // LinkList equality is unsupport since the semantics are unclear
-    XCTAssertThrows(([SetOfAllTypesObject objectsWhere:@"ANY set = set"]));
-
-    // Unsupported variants of subqueries.
-    RLMAssertThrowsWithReasonMatching(([SetOfAllTypesObject objectsWhere:@"SUBQUERY(set, $obj, $obj.intCol = 5).@count == set.@count"]), @"SUBQUERY.*compared with a constant number");
-    RLMAssertThrowsWithReasonMatching(([SetOfAllTypesObject objectsWhere:@"SUBQUERY(set, $obj, $obj.intCol = 5) == 0"]), @"SUBQUERY.*immediately followed by .@count");
-    RLMAssertThrowsWithReasonMatching(([SetOfAllTypesObject objectsWhere:@"SELF IN SUBQUERY(set, $obj, $obj.intCol = 5)"]), @"Predicate with IN operator must compare.*aggregate$");
-=======
     // Nonexistent aggregate operators
     RLMAssertThrowsWithReason([PersonObject objectsWhere:@"children.@average.age == 5"],
                               @"Unsupported collection operation '@average'");
->>>>>>> 74ac7d51
 
     // block-based predicate
     NSPredicate *pred = [NSPredicate predicateWithBlock:^BOOL (__unused id obj, __unused NSDictionary *bindings) {
@@ -2823,7 +2813,7 @@
     RLMAssertCount(IntegerSetPropertyObject, 2U, @"set.@sum.intCol < 50");
 
     RLMAssertCount(IntegerSetPropertyObject, 1U, @"set.@avg.intCol == 100");
-    RLMAssertCount(IntegerSetPropertyObject, 1U, @"set.@avg.intCol == -3703.0");
+    RLMAssertCount(IntegerSetPropertyObject, 1U, @"set.@avg.intCol == -3703");
     RLMAssertCount(IntegerSetPropertyObject, 0U, @"set.@avg.intCol == 0");
     RLMAssertCount(IntegerSetPropertyObject, 1U, @"set.@avg.intCol < -50");
     RLMAssertCount(IntegerSetPropertyObject, 1U, @"set.@avg.intCol > 50");
