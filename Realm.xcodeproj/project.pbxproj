// !$*UTF8*$!
{
	archiveVersion = 1;
	classes = {
	};
	objectVersion = 52;
	objects = {

/* Begin PBXAggregateTarget section */
		49E57A16245C3F31004AF428 /* Download BaaS */ = {
			isa = PBXAggregateTarget;
			buildConfigurationList = 49E57A17245C3F31004AF428 /* Build configuration list for PBXAggregateTarget "Download BaaS" */;
			buildPhases = (
				49E57A1A245C3F36004AF428 /* ShellScript */,
			);
			dependencies = (
			);
			name = "Download BaaS";
			productName = "Download BaaS";
		};
		E83EAC791BED3D880085CCD2 /* SwiftLint */ = {
			isa = PBXAggregateTarget;
			buildConfigurationList = E83EAC7C1BED3D880085CCD2 /* Build configuration list for PBXAggregateTarget "SwiftLint" */;
			buildPhases = (
				E83EAC7D1BED3D8F0085CCD2 /* Run SwiftLint */,
			);
			dependencies = (
			);
			name = SwiftLint;
			productName = SwiftLint;
		};
/* End PBXAggregateTarget section */

/* Begin PBXBuildFile section */
		0207AB87195DFA15007EFB12 /* MigrationTests.mm in Sources */ = {isa = PBXBuildFile; fileRef = 0207AB85195DFA15007EFB12 /* MigrationTests.mm */; };
		0207AB88195DFA15007EFB12 /* MigrationTests.mm in Sources */ = {isa = PBXBuildFile; fileRef = 0207AB85195DFA15007EFB12 /* MigrationTests.mm */; };
		0207AB89195DFA15007EFB12 /* SchemaTests.mm in Sources */ = {isa = PBXBuildFile; fileRef = 0207AB86195DFA15007EFB12 /* SchemaTests.mm */; };
		0207AB8A195DFA15007EFB12 /* SchemaTests.mm in Sources */ = {isa = PBXBuildFile; fileRef = 0207AB86195DFA15007EFB12 /* SchemaTests.mm */; };
		021A88321AAFB5C800EEAC84 /* EncryptionTests.mm in Sources */ = {isa = PBXBuildFile; fileRef = 021A882F1AAFB5BE00EEAC84 /* EncryptionTests.mm */; };
		021A88331AAFB5C900EEAC84 /* EncryptionTests.mm in Sources */ = {isa = PBXBuildFile; fileRef = 021A882F1AAFB5BE00EEAC84 /* EncryptionTests.mm */; };
		021A88361AAFB5CD00EEAC84 /* ObjectSchemaTests.m in Sources */ = {isa = PBXBuildFile; fileRef = 021A88301AAFB5BE00EEAC84 /* ObjectSchemaTests.m */; };
		021A88371AAFB5CE00EEAC84 /* ObjectSchemaTests.m in Sources */ = {isa = PBXBuildFile; fileRef = 021A88301AAFB5BE00EEAC84 /* ObjectSchemaTests.m */; };
		027A4D2C1AB1012500AA46F9 /* InterprocessTests.m in Sources */ = {isa = PBXBuildFile; fileRef = 027A4D291AB1012500AA46F9 /* InterprocessTests.m */; };
		02AFB4631A80343600E11938 /* PropertyTests.m in Sources */ = {isa = PBXBuildFile; fileRef = 02AFB4611A80343600E11938 /* PropertyTests.m */; };
		02AFB4641A80343600E11938 /* PropertyTests.m in Sources */ = {isa = PBXBuildFile; fileRef = 02AFB4611A80343600E11938 /* PropertyTests.m */; };
		02AFB4671A80343600E11938 /* ResultsTests.m in Sources */ = {isa = PBXBuildFile; fileRef = 02AFB4621A80343600E11938 /* ResultsTests.m */; };
		02AFB4681A80343600E11938 /* ResultsTests.m in Sources */ = {isa = PBXBuildFile; fileRef = 02AFB4621A80343600E11938 /* ResultsTests.m */; };
		02E334C31A5F41C7009F8810 /* DynamicTests.m in Sources */ = {isa = PBXBuildFile; fileRef = E81A1FBA1955FE0100FDED82 /* DynamicTests.m */; };
		0C0FA40225F63DFD00CFB729 /* SwiftMapTests.swift in Sources */ = {isa = PBXBuildFile; fileRef = 0C0FA40125F63DFD00CFB729 /* SwiftMapTests.swift */; };
		0C0FA40325F63DFD00CFB729 /* SwiftMapTests.swift in Sources */ = {isa = PBXBuildFile; fileRef = 0C0FA40125F63DFD00CFB729 /* SwiftMapTests.swift */; };
		0C3BD4B325C1BDF1007CFDD3 /* RLMDictionary.mm in Sources */ = {isa = PBXBuildFile; fileRef = 0C3BD4B125C1BDF1007CFDD3 /* RLMDictionary.mm */; };
		0C3BD4B425C1BDF1007CFDD3 /* RLMDictionary.mm in Sources */ = {isa = PBXBuildFile; fileRef = 0C3BD4B125C1BDF1007CFDD3 /* RLMDictionary.mm */; };
		0C3BD4B525C1BDF1007CFDD3 /* RLMDictionary.h in Headers */ = {isa = PBXBuildFile; fileRef = 0C3BD4B225C1BDF1007CFDD3 /* RLMDictionary.h */; settings = {ATTRIBUTES = (Public, ); }; };
		0C3BD4B625C1BDF1007CFDD3 /* RLMDictionary.h in Headers */ = {isa = PBXBuildFile; fileRef = 0C3BD4B225C1BDF1007CFDD3 /* RLMDictionary.h */; settings = {ATTRIBUTES = (Public, ); }; };
		0C3BD4D325C1C5AB007CFDD3 /* Map.swift in Sources */ = {isa = PBXBuildFile; fileRef = 0C3BD4D225C1C5AB007CFDD3 /* Map.swift */; };
		0C3BD50225C1DE6F007CFDD3 /* RLMDictionary_Private.h in Headers */ = {isa = PBXBuildFile; fileRef = 0C3BD50125C1DE6F007CFDD3 /* RLMDictionary_Private.h */; settings = {ATTRIBUTES = (Private, ); }; };
		0C3BD50325C1DE6F007CFDD3 /* RLMDictionary_Private.h in Headers */ = {isa = PBXBuildFile; fileRef = 0C3BD50125C1DE6F007CFDD3 /* RLMDictionary_Private.h */; settings = {ATTRIBUTES = (Private, ); }; };
		0C5796A025643D7500744CAE /* RLMUUID_Private.hpp in Headers */ = {isa = PBXBuildFile; fileRef = 0C57969E25643D7500744CAE /* RLMUUID_Private.hpp */; settings = {ATTRIBUTES = (Private, ); }; };
		0C5796A125643D7500744CAE /* RLMUUID_Private.hpp in Headers */ = {isa = PBXBuildFile; fileRef = 0C57969E25643D7500744CAE /* RLMUUID_Private.hpp */; settings = {ATTRIBUTES = (Private, ); }; };
		0C5796A225643D7500744CAE /* RLMUUID.mm in Sources */ = {isa = PBXBuildFile; fileRef = 0C57969F25643D7500744CAE /* RLMUUID.mm */; };
		0C5796A325643D7500744CAE /* RLMUUID.mm in Sources */ = {isa = PBXBuildFile; fileRef = 0C57969F25643D7500744CAE /* RLMUUID.mm */; };
		0C7CA7C325C311DA0098A636 /* RLMManagedDictionary.mm in Sources */ = {isa = PBXBuildFile; fileRef = 0C7CA7C225C311DA0098A636 /* RLMManagedDictionary.mm */; };
		0C7CA7C425C311DA0098A636 /* RLMManagedDictionary.mm in Sources */ = {isa = PBXBuildFile; fileRef = 0C7CA7C225C311DA0098A636 /* RLMManagedDictionary.mm */; };
		0C86B33925E15B6000775FED /* PrimitiveDictionaryPropertyTests.m in Sources */ = {isa = PBXBuildFile; fileRef = 0C86B33825E15B6000775FED /* PrimitiveDictionaryPropertyTests.m */; };
		0C86B33A25E15B6000775FED /* PrimitiveDictionaryPropertyTests.m in Sources */ = {isa = PBXBuildFile; fileRef = 0C86B33825E15B6000775FED /* PrimitiveDictionaryPropertyTests.m */; };
		17051FCE1D93DA0A00EF8E67 /* RLMUser.mm in Sources */ = {isa = PBXBuildFile; fileRef = 1ABDCDAF1D793008003489E3 /* RLMUser.mm */; };
		1A0512721D873F3300806AEC /* RLMSyncConfiguration.mm in Sources */ = {isa = PBXBuildFile; fileRef = 1A3623661D8384BA00945A54 /* RLMSyncConfiguration.mm */; };
		1A0512761D8746CD00806AEC /* RLMSyncConfiguration.h in Headers */ = {isa = PBXBuildFile; fileRef = 1A3623651D8384BA00945A54 /* RLMSyncConfiguration.h */; settings = {ATTRIBUTES = (Public, ); }; };
		1A0512771D8746CD00806AEC /* RLMSyncConfiguration.h in Headers */ = {isa = PBXBuildFile; fileRef = 1A3623651D8384BA00945A54 /* RLMSyncConfiguration.h */; settings = {ATTRIBUTES = (Public, ); }; };
		1A1536481DB0408A00C0EC93 /* RLMUser+ObjectServerTests.mm in Sources */ = {isa = PBXBuildFile; fileRef = 1AF64DD11DA304A90081EB15 /* RLMUser+ObjectServerTests.mm */; };
		1A3623681D8384BA00945A54 /* RLMSyncConfiguration.mm in Sources */ = {isa = PBXBuildFile; fileRef = 1A3623661D8384BA00945A54 /* RLMSyncConfiguration.mm */; };
		1A7003081D5270C400FD9EE3 /* RLMSyncSession.mm in Sources */ = {isa = PBXBuildFile; fileRef = 1AD3870B1D4A7FBB00479110 /* RLMSyncSession.mm */; };
		1A7003091D5270C700FD9EE3 /* RLMSyncUtil.mm in Sources */ = {isa = PBXBuildFile; fileRef = 1A84132E1D4BCCE600C5326F /* RLMSyncUtil.mm */; };
		1A7003111D5270FF00FD9EE3 /* RLMSyncSession.h in Headers */ = {isa = PBXBuildFile; fileRef = 1AD3870A1D4A7FBB00479110 /* RLMSyncSession.h */; settings = {ATTRIBUTES = (Public, ); }; };
		1A7B823A1D51259F00750296 /* libz.tbd in Frameworks */ = {isa = PBXBuildFile; fileRef = 1A7B82391D51259F00750296 /* libz.tbd */; };
		1A7B823B1D5126D200750296 /* libz.tbd in Frameworks */ = {isa = PBXBuildFile; fileRef = 1A7B82391D51259F00750296 /* libz.tbd */; };
		1A7DE7071D38474F0029F0AE /* RLMSyncManager.h in Headers */ = {isa = PBXBuildFile; fileRef = 1AF7EA941D340AF70001A9B5 /* RLMSyncManager.h */; settings = {ATTRIBUTES = (Public, ); }; };
		1A7DE70B1D3847670029F0AE /* RLMSyncUtil.h in Headers */ = {isa = PBXBuildFile; fileRef = 1A4FFC971D35A71000B4B65C /* RLMSyncUtil.h */; settings = {ATTRIBUTES = (Public, ); }; };
		1A84132F1D4BCCE600C5326F /* RLMSyncUtil.mm in Sources */ = {isa = PBXBuildFile; fileRef = 1A84132E1D4BCCE600C5326F /* RLMSyncUtil.mm */; };
		1A90FCBB1D3D37F50086A57F /* RLMSyncManager.mm in Sources */ = {isa = PBXBuildFile; fileRef = 1AF7EA951D340AF70001A9B5 /* RLMSyncManager.mm */; };
		1AA5AE981D989BE400ED8C27 /* SwiftSyncTestCase.swift in Sources */ = {isa = PBXBuildFile; fileRef = 1AA5AE961D989BE000ED8C27 /* SwiftSyncTestCase.swift */; };
		1AA5AE9C1D98A68E00ED8C27 /* RLMSyncTestCase.mm in Sources */ = {isa = PBXBuildFile; fileRef = 1AA5AE9B1D98A68E00ED8C27 /* RLMSyncTestCase.mm */; };
		1AA5AEA11D98C99800ED8C27 /* SwiftObjectServerTests.swift in Sources */ = {isa = PBXBuildFile; fileRef = 1AA5AE9F1D98C99500ED8C27 /* SwiftObjectServerTests.swift */; };
		1AA5AEA31D98DF1000ED8C27 /* RealmSwift.framework in Frameworks */ = {isa = PBXBuildFile; fileRef = 5D660FCC1BE98C560021E04F /* RealmSwift.framework */; };
		1AA5AEA41D98DF1500ED8C27 /* RealmSwift.framework in Embed Frameworks */ = {isa = PBXBuildFile; fileRef = 5D660FCC1BE98C560021E04F /* RealmSwift.framework */; settings = {ATTRIBUTES = (CodeSignOnCopy, RemoveHeadersOnCopy, ); }; };
		1AB605D31D495927007F53DE /* RealmCollection.swift in Sources */ = {isa = PBXBuildFile; fileRef = 1AB605D21D495927007F53DE /* RealmCollection.swift */; };
		1ABDCDAE1D792FEB003489E3 /* RLMUser.h in Headers */ = {isa = PBXBuildFile; fileRef = 1ABDCDAD1D792FEB003489E3 /* RLMUser.h */; settings = {ATTRIBUTES = (Public, ); }; };
		1ABDCDB01D793008003489E3 /* RLMUser.mm in Sources */ = {isa = PBXBuildFile; fileRef = 1ABDCDAF1D793008003489E3 /* RLMUser.mm */; };
		1ABDCDB11D793012003489E3 /* RLMUser.h in Headers */ = {isa = PBXBuildFile; fileRef = 1ABDCDAD1D792FEB003489E3 /* RLMUser.h */; settings = {ATTRIBUTES = (Public, ); }; };
		1ABF256F1D52AB6200BAC441 /* RLMRealmConfiguration+Sync.h in Headers */ = {isa = PBXBuildFile; fileRef = 1ABF256D1D52AB6200BAC441 /* RLMRealmConfiguration+Sync.h */; settings = {ATTRIBUTES = (Public, ); }; };
		1ABF25701D52AB6200BAC441 /* RLMRealmConfiguration+Sync.mm in Sources */ = {isa = PBXBuildFile; fileRef = 1ABF256E1D52AB6200BAC441 /* RLMRealmConfiguration+Sync.mm */; };
		1AD3870C1D4A7FBB00479110 /* RLMSyncSession.h in Headers */ = {isa = PBXBuildFile; fileRef = 1AD3870A1D4A7FBB00479110 /* RLMSyncSession.h */; settings = {ATTRIBUTES = (Public, ); }; };
		1AD3870D1D4A7FBB00479110 /* RLMSyncSession.mm in Sources */ = {isa = PBXBuildFile; fileRef = 1AD3870B1D4A7FBB00479110 /* RLMSyncSession.mm */; };
		1AD397CE1F72FFC7002AA897 /* RLMRealm+Sync.mm in Sources */ = {isa = PBXBuildFile; fileRef = 1AD397CC1F72FFC5002AA897 /* RLMRealm+Sync.mm */; };
		1AD397CF1F72FFC7002AA897 /* RLMRealm+Sync.h in Headers */ = {isa = PBXBuildFile; fileRef = 1AD397CD1F72FFC6002AA897 /* RLMRealm+Sync.h */; settings = {ATTRIBUTES = (Public, ); }; };
		1AD397D01F72FFCC002AA897 /* RLMRealm+Sync.h in Headers */ = {isa = PBXBuildFile; fileRef = 1AD397CD1F72FFC6002AA897 /* RLMRealm+Sync.h */; settings = {ATTRIBUTES = (Public, ); }; };
		1AD397D11F72FFCC002AA897 /* RLMRealm+Sync.mm in Sources */ = {isa = PBXBuildFile; fileRef = 1AD397CC1F72FFC5002AA897 /* RLMRealm+Sync.mm */; };
		1AF7EA961D340AF70001A9B5 /* RLMSyncManager.h in Headers */ = {isa = PBXBuildFile; fileRef = 1AF7EA941D340AF70001A9B5 /* RLMSyncManager.h */; settings = {ATTRIBUTES = (Public, ); }; };
		1AF7EA971D340AF70001A9B5 /* RLMSyncManager.mm in Sources */ = {isa = PBXBuildFile; fileRef = 1AF7EA951D340AF70001A9B5 /* RLMSyncManager.mm */; };
		1AFEF8411D52CD8D00495005 /* RLMRealmConfiguration+Sync.mm in Sources */ = {isa = PBXBuildFile; fileRef = 1ABF256E1D52AB6200BAC441 /* RLMRealmConfiguration+Sync.mm */; };
		1AFEF8421D52CD8F00495005 /* RLMRealmConfiguration+Sync.h in Headers */ = {isa = PBXBuildFile; fileRef = 1ABF256D1D52AB6200BAC441 /* RLMRealmConfiguration+Sync.h */; settings = {ATTRIBUTES = (Public, ); }; };
		1AFEF8431D52D2C900495005 /* Sync.swift in Sources */ = {isa = PBXBuildFile; fileRef = 1A7DE7021D38460B0029F0AE /* Sync.swift */; };
		2973CCF91C175AB400FEA0FA /* fileformat-pre-null.realm in Resources */ = {isa = PBXBuildFile; fileRef = 29B7FDF71C0DE76B0023224E /* fileformat-pre-null.realm */; };
		297FBEFB1C19F696009D1118 /* RLMTestCaseUtils.swift in Sources */ = {isa = PBXBuildFile; fileRef = 297FBEFA1C19F696009D1118 /* RLMTestCaseUtils.swift */; };
		29B7FDF61C0DA6560023224E /* Error.swift in Sources */ = {isa = PBXBuildFile; fileRef = 29B7FDF51C0DA6560023224E /* Error.swift */; };
		29B7FDFB1C0DE8100023224E /* fileformat-pre-null.realm in Resources */ = {isa = PBXBuildFile; fileRef = 29B7FDF71C0DE76B0023224E /* fileformat-pre-null.realm */; };
		29B7FDFC1C0DE8110023224E /* fileformat-pre-null.realm in Resources */ = {isa = PBXBuildFile; fileRef = 29B7FDF71C0DE76B0023224E /* fileformat-pre-null.realm */; };
		29EDB8E41A7708E700458D80 /* main.m in Sources */ = {isa = PBXBuildFile; fileRef = E8839B2D19E31FD90047B1A8 /* main.m */; };
		3F102CBD23DBC68300108FD2 /* Combine.swift in Sources */ = {isa = PBXBuildFile; fileRef = 3F102CBC23DBC68300108FD2 /* Combine.swift */; };
		3F1F47821B9612B300CD99A3 /* KVOTests.mm in Sources */ = {isa = PBXBuildFile; fileRef = 3F0F029D1B6FFE610046A4D5 /* KVOTests.mm */; };
		3F1F47831B9656B900CD99A3 /* KVOTests.mm in Sources */ = {isa = PBXBuildFile; fileRef = 3F0F029D1B6FFE610046A4D5 /* KVOTests.mm */; };
		3F222C4E1E26F51300CA0713 /* ThreadSafeReference.swift in Sources */ = {isa = PBXBuildFile; fileRef = 3F222C4D1E26F51300CA0713 /* ThreadSafeReference.swift */; };
		3F2633C31E9D630000B32D30 /* PrimitiveListTests.swift in Sources */ = {isa = PBXBuildFile; fileRef = 3F2633C21E9D630000B32D30 /* PrimitiveListTests.swift */; };
		3F275EC02433AB3300161E7F /* RLMUserAPIKey.h in Headers */ = {isa = PBXBuildFile; fileRef = CFAEF763242B672700EAF721 /* RLMUserAPIKey.h */; settings = {ATTRIBUTES = (Public, ); }; };
		3F275EC12433AB3900161E7F /* RLMAPIKeyAuth.h in Headers */ = {isa = PBXBuildFile; fileRef = CFAEF75F242B5F9A00EAF721 /* RLMAPIKeyAuth.h */; settings = {ATTRIBUTES = (Public, ); }; };
		3F275EC22433AB3E00161E7F /* RLMAPIKeyAuth.mm in Sources */ = {isa = PBXBuildFile; fileRef = CFAEF760242B5F9A00EAF721 /* RLMAPIKeyAuth.mm */; };
		3F275EC32433B77C00161E7F /* RLMUserAPIKey.mm in Sources */ = {isa = PBXBuildFile; fileRef = CFAEF764242B672700EAF721 /* RLMUserAPIKey.mm */; };
		3F2E66641CA0BA11004761D5 /* NotificationTests.m in Sources */ = {isa = PBXBuildFile; fileRef = 3F2E66611CA0B9D5004761D5 /* NotificationTests.m */; };
		3F2E66651CA0BA12004761D5 /* NotificationTests.m in Sources */ = {isa = PBXBuildFile; fileRef = 3F2E66611CA0B9D5004761D5 /* NotificationTests.m */; };
		3F336E8A1DA2FA14006CB5A0 /* RLMSyncConfiguration_Private.h in Headers */ = {isa = PBXBuildFile; fileRef = 1A36236A1D83868F00945A54 /* RLMSyncConfiguration_Private.h */; settings = {ATTRIBUTES = (Private, ); }; };
		3F336E8B1DA2FA15006CB5A0 /* RLMSyncConfiguration_Private.h in Headers */ = {isa = PBXBuildFile; fileRef = 1A36236A1D83868F00945A54 /* RLMSyncConfiguration_Private.h */; settings = {ATTRIBUTES = (Private, ); }; };
		3F3BBAF324B8FD32009D8D51 /* RLMSyncUtil.h in Headers */ = {isa = PBXBuildFile; fileRef = 1A4FFC971D35A71000B4B65C /* RLMSyncUtil.h */; settings = {ATTRIBUTES = (Public, ); }; };
		3F4657371F27F2EF00456B07 /* RLMTestCaseUtils.swift in Sources */ = {isa = PBXBuildFile; fileRef = 297FBEFA1C19F696009D1118 /* RLMTestCaseUtils.swift */; };
		3F4F3AD523F71C790048DB43 /* RLMDecimal128.mm in Sources */ = {isa = PBXBuildFile; fileRef = 3F4F3ACF23F71C790048DB43 /* RLMDecimal128.mm */; };
		3F4F3AD623F71C790048DB43 /* RLMDecimal128.mm in Sources */ = {isa = PBXBuildFile; fileRef = 3F4F3ACF23F71C790048DB43 /* RLMDecimal128.mm */; };
		3F4F3AD723F71C790048DB43 /* RLMObjectId.h in Headers */ = {isa = PBXBuildFile; fileRef = 3F4F3AD023F71C790048DB43 /* RLMObjectId.h */; settings = {ATTRIBUTES = (Public, ); }; };
		3F4F3AD823F71C790048DB43 /* RLMObjectId.h in Headers */ = {isa = PBXBuildFile; fileRef = 3F4F3AD023F71C790048DB43 /* RLMObjectId.h */; settings = {ATTRIBUTES = (Public, ); }; };
		3F4F3ADB23F71C790048DB43 /* RLMObjectId.mm in Sources */ = {isa = PBXBuildFile; fileRef = 3F4F3AD223F71C790048DB43 /* RLMObjectId.mm */; };
		3F4F3ADC23F71C790048DB43 /* RLMObjectId.mm in Sources */ = {isa = PBXBuildFile; fileRef = 3F4F3AD223F71C790048DB43 /* RLMObjectId.mm */; };
		3F4F3ADD23F71C790048DB43 /* RLMDecimal128.h in Headers */ = {isa = PBXBuildFile; fileRef = 3F4F3AD323F71C790048DB43 /* RLMDecimal128.h */; settings = {ATTRIBUTES = (Public, ); }; };
		3F4F3ADE23F71C790048DB43 /* RLMDecimal128.h in Headers */ = {isa = PBXBuildFile; fileRef = 3F4F3AD323F71C790048DB43 /* RLMDecimal128.h */; settings = {ATTRIBUTES = (Public, ); }; };
		3F558C8722C29A03002F0F30 /* TestUtils.mm in Sources */ = {isa = PBXBuildFile; fileRef = 3F558C7E22C29A02002F0F30 /* TestUtils.mm */; };
		3F558C8822C29A03002F0F30 /* TestUtils.mm in Sources */ = {isa = PBXBuildFile; fileRef = 3F558C7E22C29A02002F0F30 /* TestUtils.mm */; };
		3F558C8922C29A03002F0F30 /* TestUtils.mm in Sources */ = {isa = PBXBuildFile; fileRef = 3F558C7E22C29A02002F0F30 /* TestUtils.mm */; };
		3F558C8A22C29A03002F0F30 /* TestUtils.mm in Sources */ = {isa = PBXBuildFile; fileRef = 3F558C7E22C29A02002F0F30 /* TestUtils.mm */; };
		3F558C8B22C29A03002F0F30 /* RLMTestObjects.m in Sources */ = {isa = PBXBuildFile; fileRef = 3F558C8222C29A02002F0F30 /* RLMTestObjects.m */; };
		3F558C8D22C29A03002F0F30 /* RLMTestObjects.m in Sources */ = {isa = PBXBuildFile; fileRef = 3F558C8222C29A02002F0F30 /* RLMTestObjects.m */; };
		3F558C8E22C29A03002F0F30 /* RLMTestObjects.m in Sources */ = {isa = PBXBuildFile; fileRef = 3F558C8222C29A02002F0F30 /* RLMTestObjects.m */; };
		3F558C8F22C29A03002F0F30 /* RLMTestCase.m in Sources */ = {isa = PBXBuildFile; fileRef = 3F558C8322C29A02002F0F30 /* RLMTestCase.m */; };
		3F558C9022C29A03002F0F30 /* RLMTestCase.m in Sources */ = {isa = PBXBuildFile; fileRef = 3F558C8322C29A02002F0F30 /* RLMTestCase.m */; };
		3F558C9122C29A03002F0F30 /* RLMTestCase.m in Sources */ = {isa = PBXBuildFile; fileRef = 3F558C8322C29A02002F0F30 /* RLMTestCase.m */; };
		3F558C9222C29A03002F0F30 /* RLMTestCase.m in Sources */ = {isa = PBXBuildFile; fileRef = 3F558C8322C29A02002F0F30 /* RLMTestCase.m */; };
		3F558C9322C29A03002F0F30 /* RLMMultiProcessTestCase.m in Sources */ = {isa = PBXBuildFile; fileRef = 3F558C8522C29A03002F0F30 /* RLMMultiProcessTestCase.m */; };
		3F558C9422C29A03002F0F30 /* RLMMultiProcessTestCase.m in Sources */ = {isa = PBXBuildFile; fileRef = 3F558C8522C29A03002F0F30 /* RLMMultiProcessTestCase.m */; };
		3F558C9622C29A03002F0F30 /* RLMMultiProcessTestCase.m in Sources */ = {isa = PBXBuildFile; fileRef = 3F558C8522C29A03002F0F30 /* RLMMultiProcessTestCase.m */; };
		3F572C941F2BDAAB00F6C9AB /* ThreadSafeReferenceTests.m in Sources */ = {isa = PBXBuildFile; fileRef = 3F572C911F2BDA9F00F6C9AB /* ThreadSafeReferenceTests.m */; };
		3F572C951F2BDAAC00F6C9AB /* ThreadSafeReferenceTests.m in Sources */ = {isa = PBXBuildFile; fileRef = 3F572C911F2BDA9F00F6C9AB /* ThreadSafeReferenceTests.m */; };
		3F572C961F2BDAB100F6C9AB /* PrimitiveArrayPropertyTests.m in Sources */ = {isa = PBXBuildFile; fileRef = 3F572C901F2BDA9F00F6C9AB /* PrimitiveArrayPropertyTests.m */; };
		3F572C971F2BDAB100F6C9AB /* PrimitiveArrayPropertyTests.m in Sources */ = {isa = PBXBuildFile; fileRef = 3F572C901F2BDA9F00F6C9AB /* PrimitiveArrayPropertyTests.m */; };
		3F67DB3C1E26D69C0024533D /* RLMThreadSafeReference.h in Headers */ = {isa = PBXBuildFile; fileRef = 3F67DB391E26D69C0024533D /* RLMThreadSafeReference.h */; settings = {ATTRIBUTES = (Public, ); }; };
		3F67DB3E1E26D69C0024533D /* RLMThreadSafeReference.mm in Sources */ = {isa = PBXBuildFile; fileRef = 3F67DB3B1E26D69C0024533D /* RLMThreadSafeReference.mm */; };
		3F67DB401E26D6A20024533D /* RLMThreadSafeReference.h in Headers */ = {isa = PBXBuildFile; fileRef = 3F67DB391E26D69C0024533D /* RLMThreadSafeReference.h */; settings = {ATTRIBUTES = (Public, ); }; };
		3F67DB411E26D6AD0024533D /* RLMThreadSafeReference.mm in Sources */ = {isa = PBXBuildFile; fileRef = 3F67DB3B1E26D69C0024533D /* RLMThreadSafeReference.mm */; };
		3F73BC921E3A877300FE80B6 /* RLMTestUtils.m in Sources */ = {isa = PBXBuildFile; fileRef = 3F73BC8B1E3A876600FE80B6 /* RLMTestUtils.m */; };
		3F73BC951E3A878500FE80B6 /* NSError+RLMSync.h in Headers */ = {isa = PBXBuildFile; fileRef = 3F73BC931E3A878500FE80B6 /* NSError+RLMSync.h */; settings = {ATTRIBUTES = (Public, ); }; };
		3F73BC961E3A878500FE80B6 /* NSError+RLMSync.m in Sources */ = {isa = PBXBuildFile; fileRef = 3F73BC941E3A878500FE80B6 /* NSError+RLMSync.m */; };
		3F73BC971E3A879700FE80B6 /* NSError+RLMSync.h in Headers */ = {isa = PBXBuildFile; fileRef = 3F73BC931E3A878500FE80B6 /* NSError+RLMSync.h */; settings = {ATTRIBUTES = (Public, ); }; };
		3F73BC981E3A879E00FE80B6 /* NSError+RLMSync.m in Sources */ = {isa = PBXBuildFile; fileRef = 3F73BC941E3A878500FE80B6 /* NSError+RLMSync.m */; };
		3F7556751BE95A0C0058BC7E /* AsyncTests.mm in Sources */ = {isa = PBXBuildFile; fileRef = 3F7556731BE95A050058BC7E /* AsyncTests.mm */; };
		3F7556761BE95A0D0058BC7E /* AsyncTests.mm in Sources */ = {isa = PBXBuildFile; fileRef = 3F7556731BE95A050058BC7E /* AsyncTests.mm */; };
		3F8824FD1E5E335000586B35 /* MigrationTests.swift in Sources */ = {isa = PBXBuildFile; fileRef = 5D6610011BE98D880021E04F /* MigrationTests.swift */; };
		3F8824FE1E5E335000586B35 /* ObjectAccessorTests.swift in Sources */ = {isa = PBXBuildFile; fileRef = 5D6610021BE98D880021E04F /* ObjectAccessorTests.swift */; };
		3F8824FF1E5E335000586B35 /* ObjectCreationTests.swift in Sources */ = {isa = PBXBuildFile; fileRef = 5D6610031BE98D880021E04F /* ObjectCreationTests.swift */; };
		3F8825001E5E335000586B35 /* ObjectiveCSupportTests.swift in Sources */ = {isa = PBXBuildFile; fileRef = 5BC537151DD5B8D70055C524 /* ObjectiveCSupportTests.swift */; };
		3F8825011E5E335000586B35 /* ObjectSchemaInitializationTests.swift in Sources */ = {isa = PBXBuildFile; fileRef = 5D6610041BE98D880021E04F /* ObjectSchemaInitializationTests.swift */; };
		3F8825021E5E335000586B35 /* ObjectSchemaTests.swift in Sources */ = {isa = PBXBuildFile; fileRef = 5D6610051BE98D880021E04F /* ObjectSchemaTests.swift */; };
		3F8825031E5E335000586B35 /* ObjectTests.swift in Sources */ = {isa = PBXBuildFile; fileRef = 5D6610061BE98D880021E04F /* ObjectTests.swift */; };
		3F8825041E5E335000586B35 /* PerformanceTests.swift in Sources */ = {isa = PBXBuildFile; fileRef = 5D6610071BE98D880021E04F /* PerformanceTests.swift */; };
		3F8825051E5E335000586B35 /* PropertyTests.swift in Sources */ = {isa = PBXBuildFile; fileRef = 5D6610081BE98D880021E04F /* PropertyTests.swift */; };
		3F8825061E5E335000586B35 /* RealmCollectionTypeTests.swift in Sources */ = {isa = PBXBuildFile; fileRef = 5D6610091BE98D880021E04F /* RealmCollectionTypeTests.swift */; };
		3F8825071E5E335000586B35 /* RealmConfigurationTests.swift in Sources */ = {isa = PBXBuildFile; fileRef = 5D66100A1BE98D880021E04F /* RealmConfigurationTests.swift */; };
		3F8825081E5E335000586B35 /* RealmTests.swift in Sources */ = {isa = PBXBuildFile; fileRef = 5D66100C1BE98D880021E04F /* RealmTests.swift */; };
		3F8825091E5E335000586B35 /* SchemaTests.swift in Sources */ = {isa = PBXBuildFile; fileRef = 5D66100D1BE98D880021E04F /* SchemaTests.swift */; };
		3F88250A1E5E335000586B35 /* SortDescriptorTests.swift in Sources */ = {isa = PBXBuildFile; fileRef = 5D66100E1BE98D880021E04F /* SortDescriptorTests.swift */; };
		3F88250B1E5E335000586B35 /* SwiftLinkTests.swift in Sources */ = {isa = PBXBuildFile; fileRef = 5D66100F1BE98D880021E04F /* SwiftLinkTests.swift */; };
		3F88250C1E5E335000586B35 /* SwiftUnicodeTests.swift in Sources */ = {isa = PBXBuildFile; fileRef = 5D6610111BE98D880021E04F /* SwiftUnicodeTests.swift */; };
		3F88250D1E5E335000586B35 /* ThreadSafeReferenceTests.swift in Sources */ = {isa = PBXBuildFile; fileRef = 3F73BC841E3A870F00FE80B6 /* ThreadSafeReferenceTests.swift */; };
		3F8DCA7519930FCB0008BD7F /* SwiftTestObjects.swift in Sources */ = {isa = PBXBuildFile; fileRef = E8F8D90B196CB8DD00475368 /* SwiftTestObjects.swift */; };
		3F8DCA7619930FCB0008BD7F /* SwiftArrayPropertyTests.swift in Sources */ = {isa = PBXBuildFile; fileRef = E82FA60A195632F20043A3C3 /* SwiftArrayPropertyTests.swift */; };
		3F8DCA7719930FCB0008BD7F /* SwiftArrayTests.swift in Sources */ = {isa = PBXBuildFile; fileRef = E82FA60B195632F20043A3C3 /* SwiftArrayTests.swift */; };
		3F8DCA7819930FCB0008BD7F /* SwiftDynamicTests.swift in Sources */ = {isa = PBXBuildFile; fileRef = E83AF538196DDE58002275B2 /* SwiftDynamicTests.swift */; };
		3F8DCA7919930FCB0008BD7F /* SwiftLinkTests.swift in Sources */ = {isa = PBXBuildFile; fileRef = E82FA60D195632F20043A3C3 /* SwiftLinkTests.swift */; };
		3F8DCA7B19930FCB0008BD7F /* SwiftObjectInterfaceTests.swift in Sources */ = {isa = PBXBuildFile; fileRef = E82FA60F195632F20043A3C3 /* SwiftObjectInterfaceTests.swift */; };
		3F8DCA7C19930FCB0008BD7F /* SwiftPropertyTypeTest.swift in Sources */ = {isa = PBXBuildFile; fileRef = 26F3CA681986CC86004623E1 /* SwiftPropertyTypeTest.swift */; };
		3F8DCA7D19930FCB0008BD7F /* SwiftRealmTests.swift in Sources */ = {isa = PBXBuildFile; fileRef = E81A1FD01955FE0100FDED82 /* SwiftRealmTests.swift */; };
		3F8DCA7E19930FCB0008BD7F /* SwiftUnicodeTests.swift in Sources */ = {isa = PBXBuildFile; fileRef = E891759A197A1B600068ACC6 /* SwiftUnicodeTests.swift */; };
		3F98162A2317763000C3543D /* libc++.tbd in Frameworks */ = {isa = PBXBuildFile; fileRef = 3F9816292317763000C3543D /* libc++.tbd */; };
		3F98162B2317763600C3543D /* libz.tbd in Frameworks */ = {isa = PBXBuildFile; fileRef = 1A7B82391D51259F00750296 /* libz.tbd */; };
		3F9863BB1D36876B00641C98 /* RLMClassInfo.mm in Sources */ = {isa = PBXBuildFile; fileRef = 3F9863B91D36876B00641C98 /* RLMClassInfo.mm */; };
		3F9863BC1D36876B00641C98 /* RLMClassInfo.mm in Sources */ = {isa = PBXBuildFile; fileRef = 3F9863B91D36876B00641C98 /* RLMClassInfo.mm */; };
		3F9B4A6624CF8C0E00C72A4A /* realm-monorepo.xcframework in Frameworks */ = {isa = PBXBuildFile; fileRef = 3FE5B4D424CF3F06004D4EF3 /* realm-monorepo.xcframework */; };
		3F9D91822152D42F00474F09 /* main.m in Sources */ = {isa = PBXBuildFile; fileRef = E8839B2D19E31FD90047B1A8 /* main.m */; };
		3FB4FA1719F5D2740020D53B /* SwiftTestObjects.swift in Sources */ = {isa = PBXBuildFile; fileRef = E8F8D90B196CB8DD00475368 /* SwiftTestObjects.swift */; };
		3FB4FA1819F5D2740020D53B /* SwiftArrayPropertyTests.swift in Sources */ = {isa = PBXBuildFile; fileRef = E82FA60A195632F20043A3C3 /* SwiftArrayPropertyTests.swift */; };
		3FB4FA1919F5D2740020D53B /* SwiftArrayTests.swift in Sources */ = {isa = PBXBuildFile; fileRef = E82FA60B195632F20043A3C3 /* SwiftArrayTests.swift */; };
		3FB4FA1A19F5D2740020D53B /* SwiftDynamicTests.swift in Sources */ = {isa = PBXBuildFile; fileRef = E83AF538196DDE58002275B2 /* SwiftDynamicTests.swift */; };
		3FB4FA1B19F5D2740020D53B /* SwiftLinkTests.swift in Sources */ = {isa = PBXBuildFile; fileRef = E82FA60D195632F20043A3C3 /* SwiftLinkTests.swift */; };
		3FB4FA1D19F5D2740020D53B /* SwiftObjectInterfaceTests.swift in Sources */ = {isa = PBXBuildFile; fileRef = E82FA60F195632F20043A3C3 /* SwiftObjectInterfaceTests.swift */; };
		3FB4FA1E19F5D2740020D53B /* SwiftPropertyTypeTest.swift in Sources */ = {isa = PBXBuildFile; fileRef = 26F3CA681986CC86004623E1 /* SwiftPropertyTypeTest.swift */; };
		3FB4FA1F19F5D2740020D53B /* SwiftRealmTests.swift in Sources */ = {isa = PBXBuildFile; fileRef = E81A1FD01955FE0100FDED82 /* SwiftRealmTests.swift */; };
		3FB4FA2019F5D2740020D53B /* SwiftUnicodeTests.swift in Sources */ = {isa = PBXBuildFile; fileRef = E891759A197A1B600068ACC6 /* SwiftUnicodeTests.swift */; };
		3FB6ABD72416A26100E318C2 /* ObjectId.swift in Sources */ = {isa = PBXBuildFile; fileRef = 3FB6ABD62416A26100E318C2 /* ObjectId.swift */; };
		3FB6ABD92416A27000E318C2 /* Decimal128.swift in Sources */ = {isa = PBXBuildFile; fileRef = 3FB6ABD82416A27000E318C2 /* Decimal128.swift */; };
		3FBEF67B1C63D66100F6935B /* RLMCollection.mm in Sources */ = {isa = PBXBuildFile; fileRef = 3FBEF6791C63D66100F6935B /* RLMCollection.mm */; };
		3FBEF67C1C63D66400F6935B /* RLMCollection.mm in Sources */ = {isa = PBXBuildFile; fileRef = 3FBEF6791C63D66100F6935B /* RLMCollection.mm */; };
		3FC3F912241808B400E27322 /* RLMEmbeddedObject.h in Headers */ = {isa = PBXBuildFile; fileRef = 3FC3F910241808B300E27322 /* RLMEmbeddedObject.h */; settings = {ATTRIBUTES = (Public, ); }; };
		3FC3F913241808B400E27322 /* RLMEmbeddedObject.h in Headers */ = {isa = PBXBuildFile; fileRef = 3FC3F910241808B300E27322 /* RLMEmbeddedObject.h */; settings = {ATTRIBUTES = (Public, ); }; };
		3FC3F914241808B400E27322 /* RLMEmbeddedObject.mm in Sources */ = {isa = PBXBuildFile; fileRef = 3FC3F911241808B300E27322 /* RLMEmbeddedObject.mm */; };
		3FC3F915241808B400E27322 /* RLMEmbeddedObject.mm in Sources */ = {isa = PBXBuildFile; fileRef = 3FC3F911241808B300E27322 /* RLMEmbeddedObject.mm */; };
		3FC3F9172419B63200E27322 /* EmbeddedObject.swift in Sources */ = {isa = PBXBuildFile; fileRef = 3FC3F9162419B63100E27322 /* EmbeddedObject.swift */; };
		3FCB1A7522A9B0A2003807FB /* CodableTests.swift in Sources */ = {isa = PBXBuildFile; fileRef = 3FCB1A7422A9B0A2003807FB /* CodableTests.swift */; };
		3FDCFEB619F6A8D3005E414A /* RLMSupport.swift in Sources */ = {isa = PBXBuildFile; fileRef = E88C36FF19745E5500C9963D /* RLMSupport.swift */; };
		3FDE338D19C39A87003B7DBA /* RLMSupport.swift in Sources */ = {isa = PBXBuildFile; fileRef = E88C36FF19745E5500C9963D /* RLMSupport.swift */; };
		3FE2BE0323D8CAD1002860E9 /* CombineTests.swift in Sources */ = {isa = PBXBuildFile; fileRef = 3FE2BE0223D8CAD1002860E9 /* CombineTests.swift */; };
		3FE5818622C2B4B900BA10E7 /* ObjectiveCSupport+Sync.swift in Sources */ = {isa = PBXBuildFile; fileRef = 3FE5818422C2B4B900BA10E7 /* ObjectiveCSupport+Sync.swift */; };
		3FE5819622C2CCA700BA10E7 /* RLMMultiProcessTestCase.m in Sources */ = {isa = PBXBuildFile; fileRef = 3F558C8522C29A03002F0F30 /* RLMMultiProcessTestCase.m */; };
		3FE5B4D724CF6909004D4EF3 /* realm-monorepo.xcframework in Frameworks */ = {isa = PBXBuildFile; fileRef = 3FE5B4D424CF3F06004D4EF3 /* realm-monorepo.xcframework */; };
		3FEB383F1E70AC8800F22712 /* ObjectCreationTests.mm in Sources */ = {isa = PBXBuildFile; fileRef = 3FEB383C1E70AC6900F22712 /* ObjectCreationTests.mm */; };
		3FEB38401E70AC8800F22712 /* ObjectCreationTests.mm in Sources */ = {isa = PBXBuildFile; fileRef = 3FEB383C1E70AC6900F22712 /* ObjectCreationTests.mm */; };
		3FEC4A3F1BBB18D400F009C3 /* SwiftSchemaTests.swift in Sources */ = {isa = PBXBuildFile; fileRef = 3FEC4A3D1BBB188B00F009C3 /* SwiftSchemaTests.swift */; };
		3FF3FFAF1F0D6D6400B84599 /* KVOTests.swift in Sources */ = {isa = PBXBuildFile; fileRef = 5D660FFF1BE98D880021E04F /* KVOTests.swift */; };
		494566A9246E8C59000FD07F /* ObjectiveCSupport+BSON.swift in Sources */ = {isa = PBXBuildFile; fileRef = 494566A8246E8C59000FD07F /* ObjectiveCSupport+BSON.swift */; };
		4993220A24129DCE00A0EC8E /* RLMCredentials.h in Headers */ = {isa = PBXBuildFile; fileRef = 4993220324129DCD00A0EC8E /* RLMCredentials.h */; settings = {ATTRIBUTES = (Public, ); }; };
		4993220B24129DCE00A0EC8E /* RLMCredentials.h in Headers */ = {isa = PBXBuildFile; fileRef = 4993220324129DCD00A0EC8E /* RLMCredentials.h */; settings = {ATTRIBUTES = (Public, ); }; };
		4993220C24129DCE00A0EC8E /* RLMCredentials.mm in Sources */ = {isa = PBXBuildFile; fileRef = 4993220424129DCD00A0EC8E /* RLMCredentials.mm */; };
		4993220D24129DCE00A0EC8E /* RLMCredentials.mm in Sources */ = {isa = PBXBuildFile; fileRef = 4993220424129DCD00A0EC8E /* RLMCredentials.mm */; };
		4993220E24129DCE00A0EC8E /* RLMApp.mm in Sources */ = {isa = PBXBuildFile; fileRef = 4993220524129DCD00A0EC8E /* RLMApp.mm */; };
		4993220F24129DCE00A0EC8E /* RLMApp.mm in Sources */ = {isa = PBXBuildFile; fileRef = 4993220524129DCD00A0EC8E /* RLMApp.mm */; };
		4993221224129DCE00A0EC8E /* RLMApp.h in Headers */ = {isa = PBXBuildFile; fileRef = 4993220724129DCE00A0EC8E /* RLMApp.h */; settings = {ATTRIBUTES = (Public, ); }; };
		4993221324129DCE00A0EC8E /* RLMApp.h in Headers */ = {isa = PBXBuildFile; fileRef = 4993220724129DCE00A0EC8E /* RLMApp.h */; settings = {ATTRIBUTES = (Public, ); }; };
		4993221624129E6600A0EC8E /* RLMNetworkTransport.mm in Sources */ = {isa = PBXBuildFile; fileRef = 4993221424129E6500A0EC8E /* RLMNetworkTransport.mm */; };
		4993221724129E6600A0EC8E /* RLMNetworkTransport.mm in Sources */ = {isa = PBXBuildFile; fileRef = 4993221424129E6500A0EC8E /* RLMNetworkTransport.mm */; };
		4993221824129E6600A0EC8E /* RLMNetworkTransport.h in Headers */ = {isa = PBXBuildFile; fileRef = 4993221524129E6600A0EC8E /* RLMNetworkTransport.h */; settings = {ATTRIBUTES = (Public, ); }; };
		4993221924129E6600A0EC8E /* RLMNetworkTransport.h in Headers */ = {isa = PBXBuildFile; fileRef = 4993221524129E6600A0EC8E /* RLMNetworkTransport.h */; settings = {ATTRIBUTES = (Public, ); }; };
		4996EA9E2465BB8A003A1F51 /* BSON.swift in Sources */ = {isa = PBXBuildFile; fileRef = 4996EA9D2465BB8A003A1F51 /* BSON.swift */; };
		4996EAA02465C44E003A1F51 /* SwiftBSONTests.swift in Sources */ = {isa = PBXBuildFile; fileRef = 4996EA9F2465C44E003A1F51 /* SwiftBSONTests.swift */; };
		49DF0AA42463286800F7E0B8 /* RLMBSON.mm in Sources */ = {isa = PBXBuildFile; fileRef = 49E12CEF245DB7CC00359DF1 /* RLMBSON.mm */; };
		49E12CF0245DB7CC00359DF1 /* RLMBSON.mm in Sources */ = {isa = PBXBuildFile; fileRef = 49E12CEF245DB7CC00359DF1 /* RLMBSON.mm */; };
		49E12CF2245DB7E800359DF1 /* RLMBSON.h in Headers */ = {isa = PBXBuildFile; fileRef = 49E12CF1245DB7E800359DF1 /* RLMBSON.h */; settings = {ATTRIBUTES = (Public, ); }; };
		49E12CF3245DB7E800359DF1 /* RLMBSON.h in Headers */ = {isa = PBXBuildFile; fileRef = 49E12CF1245DB7E800359DF1 /* RLMBSON.h */; settings = {ATTRIBUTES = (Public, ); }; };
		49E12CF5245DBF8A00359DF1 /* RLMBSON_Private.hpp in Headers */ = {isa = PBXBuildFile; fileRef = 49E12CF4245DBF8A00359DF1 /* RLMBSON_Private.hpp */; settings = {ATTRIBUTES = (Private, ); }; };
		49E12CF6245DBF8A00359DF1 /* RLMBSON_Private.hpp in Headers */ = {isa = PBXBuildFile; fileRef = 49E12CF4245DBF8A00359DF1 /* RLMBSON_Private.hpp */; settings = {ATTRIBUTES = (Private, ); }; };
		53124AD925B71AF700771CE4 /* SwiftUITestHostUITests.swift in Sources */ = {isa = PBXBuildFile; fileRef = 53124AD825B71AF700771CE4 /* SwiftUITestHostUITests.swift */; };
		532E916F24AA533A003FD9DB /* TimeoutProxyServer.swift in Sources */ = {isa = PBXBuildFile; fileRef = 532E916E24AA533A003FD9DB /* TimeoutProxyServer.swift */; };
		5346E7322487AC9D00595C68 /* RLMBSONTests.mm in Sources */ = {isa = PBXBuildFile; fileRef = 5346E7312487AC9D00595C68 /* RLMBSONTests.mm */; };
		535EA9E225B0919800DBF3CD /* SwiftUI.swift in Sources */ = {isa = PBXBuildFile; fileRef = 535EA9E125B0919800DBF3CD /* SwiftUI.swift */; };
		535EAA7525B0B02B00DBF3CD /* SwiftUITests.swift in Sources */ = {isa = PBXBuildFile; fileRef = 535EAA7425B0B02B00DBF3CD /* SwiftUITests.swift */; };
		53626AAF25D31CAC00D9515D /* Objects.swift in Sources */ = {isa = PBXBuildFile; fileRef = 53626AAE25D31CAC00D9515D /* Objects.swift */; };
		53626AB025D31CAC00D9515D /* Objects.swift in Sources */ = {isa = PBXBuildFile; fileRef = 53626AAE25D31CAC00D9515D /* Objects.swift */; };
		537130C824A9E417001FDBBC /* RealmServer.swift in Sources */ = {isa = PBXBuildFile; fileRef = 537130C724A9E417001FDBBC /* RealmServer.swift */; };
		53A34E3625CDA0AC00698930 /* LaunchScreen.storyboard in Resources */ = {isa = PBXBuildFile; fileRef = 53A34E3325CDA0AC00698930 /* LaunchScreen.storyboard */; };
		53A34E3725CDA0AC00698930 /* SwiftUITestHostApp.swift in Sources */ = {isa = PBXBuildFile; fileRef = 53A34E3425CDA0AC00698930 /* SwiftUITestHostApp.swift */; };
		53CCC6C4257EC8A300A8FC50 /* RLMApp_Private.h in Headers */ = {isa = PBXBuildFile; fileRef = 53CCC6C3257EC8A300A8FC50 /* RLMApp_Private.h */; settings = {ATTRIBUTES = (Private, ); }; };
		53CCC6C5257EC8A300A8FC50 /* RLMApp_Private.h in Headers */ = {isa = PBXBuildFile; fileRef = 53CCC6C3257EC8A300A8FC50 /* RLMApp_Private.h */; settings = {ATTRIBUTES = (Private, ); }; };
		53CCC6E8257EC8C400A8FC50 /* RLMUser_Private.h in Headers */ = {isa = PBXBuildFile; fileRef = 53CCC6E7257EC8C300A8FC50 /* RLMUser_Private.h */; settings = {ATTRIBUTES = (Private, ); }; };
		53CCC6E9257EC8C400A8FC50 /* RLMUser_Private.h in Headers */ = {isa = PBXBuildFile; fileRef = 53CCC6E7257EC8C300A8FC50 /* RLMUser_Private.h */; settings = {ATTRIBUTES = (Private, ); }; };
		5B77EACE1DCC5614006AB51D /* ObjectiveCSupport.swift in Sources */ = {isa = PBXBuildFile; fileRef = 5B77EACD1DCC5614006AB51D /* ObjectiveCSupport.swift */; };
		5D03FB1F1E0DAFBA007D53EA /* PredicateUtilTests.mm in Sources */ = {isa = PBXBuildFile; fileRef = 5D03FB1E1E0DAFBA007D53EA /* PredicateUtilTests.mm */; };
		5D03FB201E0DAFBA007D53EA /* PredicateUtilTests.mm in Sources */ = {isa = PBXBuildFile; fileRef = 5D03FB1E1E0DAFBA007D53EA /* PredicateUtilTests.mm */; };
		5D128F2A1BE984E5001F4FBF /* Realm.framework in Embed Frameworks */ = {isa = PBXBuildFile; fileRef = 5D659ED91BE04556006515A0 /* Realm.framework */; settings = {ATTRIBUTES = (CodeSignOnCopy, RemoveHeadersOnCopy, ); }; };
		5D1534B81CCFF545008976D7 /* LinkingObjects.swift in Sources */ = {isa = PBXBuildFile; fileRef = 5D1534B71CCFF545008976D7 /* LinkingObjects.swift */; };
		5D1BF1FF1EF987AD00B7DC87 /* RLMCollection_Private.h in Headers */ = {isa = PBXBuildFile; fileRef = 5D1BF1FE1EF9875300B7DC87 /* RLMCollection_Private.h */; settings = {ATTRIBUTES = (Private, ); }; };
		5D1BF2001EF987AE00B7DC87 /* RLMCollection_Private.h in Headers */ = {isa = PBXBuildFile; fileRef = 5D1BF1FE1EF9875300B7DC87 /* RLMCollection_Private.h */; settings = {ATTRIBUTES = (Private, ); }; };
		5D3E1A2F1C1FC6D5002913BA /* RLMPredicateUtil.mm in Sources */ = {isa = PBXBuildFile; fileRef = 5D3E1A2D1C1FC6D5002913BA /* RLMPredicateUtil.mm */; };
		5D3E1A301C1FD1CF002913BA /* RLMPredicateUtil.mm in Sources */ = {isa = PBXBuildFile; fileRef = 5D3E1A2D1C1FC6D5002913BA /* RLMPredicateUtil.mm */; };
		5D432B8D1CC0713F00A610A9 /* LinkingObjectsTests.mm in Sources */ = {isa = PBXBuildFile; fileRef = 5D432B8C1CC0713F00A610A9 /* LinkingObjectsTests.mm */; };
		5D432B8E1CC0713F00A610A9 /* LinkingObjectsTests.mm in Sources */ = {isa = PBXBuildFile; fileRef = 5D432B8C1CC0713F00A610A9 /* LinkingObjectsTests.mm */; };
		5D6156EE1BE0689200A4BD3F /* Realm.framework in Frameworks */ = {isa = PBXBuildFile; fileRef = 5D659ED91BE04556006515A0 /* Realm.framework */; };
		5D6156FB1BE08E7E00A4BD3F /* PerformanceTests.m in Sources */ = {isa = PBXBuildFile; fileRef = 3F04EA2D1992BEE400C2CE2E /* PerformanceTests.m */; };
		5D659E851BE04556006515A0 /* RLMAccessor.mm in Sources */ = {isa = PBXBuildFile; fileRef = E81A1F641955FC9300FDED82 /* RLMAccessor.mm */; };
		5D659E861BE04556006515A0 /* RLMAnalytics.mm in Sources */ = {isa = PBXBuildFile; fileRef = E83591931B3DF05C0035F2F3 /* RLMAnalytics.mm */; };
		5D659E871BE04556006515A0 /* RLMArray.mm in Sources */ = {isa = PBXBuildFile; fileRef = E81A1F671955FC9300FDED82 /* RLMArray.mm */; };
		5D659E881BE04556006515A0 /* RLMManagedArray.mm in Sources */ = {isa = PBXBuildFile; fileRef = E81A1F691955FC9300FDED82 /* RLMManagedArray.mm */; };
		5D659E891BE04556006515A0 /* RLMConstants.m in Sources */ = {isa = PBXBuildFile; fileRef = E81A1F6C1955FC9300FDED82 /* RLMConstants.m */; };
		5D659E8A1BE04556006515A0 /* RLMSwiftCollectionBase.mm in Sources */ = {isa = PBXBuildFile; fileRef = 023B19561A3BA90D0067FB81 /* RLMSwiftCollectionBase.mm */; };
		5D659E8B1BE04556006515A0 /* RLMMigration.mm in Sources */ = {isa = PBXBuildFile; fileRef = 0207AB7E195DF9FB007EFB12 /* RLMMigration.mm */; };
		5D659E8C1BE04556006515A0 /* RLMObject.mm in Sources */ = {isa = PBXBuildFile; fileRef = E81A1F6F1955FC9300FDED82 /* RLMObject.mm */; };
		5D659E8D1BE04556006515A0 /* RLMObjectBase.mm in Sources */ = {isa = PBXBuildFile; fileRef = 023B19581A3BA90D0067FB81 /* RLMObjectBase.mm */; };
		5D659E8E1BE04556006515A0 /* RLMObjectSchema.mm in Sources */ = {isa = PBXBuildFile; fileRef = E81A1F721955FC9300FDED82 /* RLMObjectSchema.mm */; };
		5D659E8F1BE04556006515A0 /* RLMObjectStore.mm in Sources */ = {isa = PBXBuildFile; fileRef = E81A1F741955FC9300FDED82 /* RLMObjectStore.mm */; };
		5D659E901BE04556006515A0 /* RLMObservation.mm in Sources */ = {isa = PBXBuildFile; fileRef = 3F0F02AD1B6FFF3D0046A4D5 /* RLMObservation.mm */; };
		5D659E911BE04556006515A0 /* RLMOptionalBase.mm in Sources */ = {isa = PBXBuildFile; fileRef = C0004BEC1B8E4FCF00304BF3 /* RLMOptionalBase.mm */; };
		5D659E921BE04556006515A0 /* RLMProperty.mm in Sources */ = {isa = PBXBuildFile; fileRef = E81A1F771955FC9300FDED82 /* RLMProperty.mm */; };
		5D659E931BE04556006515A0 /* RLMQueryUtil.mm in Sources */ = {isa = PBXBuildFile; fileRef = E81A1F791955FC9300FDED82 /* RLMQueryUtil.mm */; };
		5D659E941BE04556006515A0 /* RLMRealm.mm in Sources */ = {isa = PBXBuildFile; fileRef = E81A1F7C1955FC9300FDED82 /* RLMRealm.mm */; };
		5D659E951BE04556006515A0 /* RLMRealmConfiguration.mm in Sources */ = {isa = PBXBuildFile; fileRef = C0D2DD061B6BDEA1004E8919 /* RLMRealmConfiguration.mm */; };
		5D659E961BE04556006515A0 /* RLMRealmUtil.mm in Sources */ = {isa = PBXBuildFile; fileRef = 027A4D221AB100E000AA46F9 /* RLMRealmUtil.mm */; };
		5D659E971BE04556006515A0 /* RLMResults.mm in Sources */ = {isa = PBXBuildFile; fileRef = E81A1F6A1955FC9300FDED82 /* RLMResults.mm */; };
		5D659E981BE04556006515A0 /* RLMSchema.mm in Sources */ = {isa = PBXBuildFile; fileRef = E81A1F7F1955FC9300FDED82 /* RLMSchema.mm */; };
		5D659E991BE04556006515A0 /* RLMSwiftSupport.m in Sources */ = {isa = PBXBuildFile; fileRef = 3F452EC519C2279800AFC154 /* RLMSwiftSupport.m */; };
		5D659E9A1BE04556006515A0 /* RLMUpdateChecker.mm in Sources */ = {isa = PBXBuildFile; fileRef = 3F20DA2119BE1EA6007DE308 /* RLMUpdateChecker.mm */; };
		5D659E9B1BE04556006515A0 /* RLMUtil.mm in Sources */ = {isa = PBXBuildFile; fileRef = E81A1F821955FC9300FDED82 /* RLMUtil.mm */; };
		5D659EA51BE04556006515A0 /* Realm.h in Headers */ = {isa = PBXBuildFile; fileRef = E8D89B9D1955FC6D00CF2B9A /* Realm.h */; settings = {ATTRIBUTES = (Public, ); }; };
		5D659EA71BE04556006515A0 /* RLMAccessor.h in Headers */ = {isa = PBXBuildFile; fileRef = E81A1F631955FC9300FDED82 /* RLMAccessor.h */; settings = {ATTRIBUTES = (Private, ); }; };
		5D659EA91BE04556006515A0 /* RLMArray.h in Headers */ = {isa = PBXBuildFile; fileRef = E81A1F661955FC9300FDED82 /* RLMArray.h */; settings = {ATTRIBUTES = (Public, ); }; };
		5D659EAA1BE04556006515A0 /* RLMArray_Private.h in Headers */ = {isa = PBXBuildFile; fileRef = 0237B5421A856F06004ACD57 /* RLMArray_Private.h */; settings = {ATTRIBUTES = (Private, ); }; };
		5D659EAB1BE04556006515A0 /* RLMCollection.h in Headers */ = {isa = PBXBuildFile; fileRef = 02B8EF5B19E7048D0045A93D /* RLMCollection.h */; settings = {ATTRIBUTES = (Public, ); }; };
		5D659EAC1BE04556006515A0 /* RLMConstants.h in Headers */ = {isa = PBXBuildFile; fileRef = E81A1F6B1955FC9300FDED82 /* RLMConstants.h */; settings = {ATTRIBUTES = (Public, ); }; };
		5D659EAE1BE04556006515A0 /* RLMSwiftCollectionBase.h in Headers */ = {isa = PBXBuildFile; fileRef = 023B19551A3BA90D0067FB81 /* RLMSwiftCollectionBase.h */; settings = {ATTRIBUTES = (Private, ); }; };
		5D659EAF1BE04556006515A0 /* RLMMigration.h in Headers */ = {isa = PBXBuildFile; fileRef = 0207AB7D195DF9FB007EFB12 /* RLMMigration.h */; settings = {ATTRIBUTES = (Public, ); }; };
		5D659EB01BE04556006515A0 /* RLMMigration_Private.h in Headers */ = {isa = PBXBuildFile; fileRef = 0207AB7C195DF9FB007EFB12 /* RLMMigration_Private.h */; settings = {ATTRIBUTES = (Private, ); }; };
		5D659EB11BE04556006515A0 /* RLMObject.h in Headers */ = {isa = PBXBuildFile; fileRef = E81A1F6E1955FC9300FDED82 /* RLMObject.h */; settings = {ATTRIBUTES = (Public, ); }; };
		5D659EB21BE04556006515A0 /* RLMObject_Private.h in Headers */ = {isa = PBXBuildFile; fileRef = E81A1F6D1955FC9300FDED82 /* RLMObject_Private.h */; settings = {ATTRIBUTES = (Private, ); }; };
		5D659EB31BE04556006515A0 /* RLMObjectBase.h in Headers */ = {isa = PBXBuildFile; fileRef = 023B19571A3BA90D0067FB81 /* RLMObjectBase.h */; settings = {ATTRIBUTES = (Public, ); }; };
		5D659EB41BE04556006515A0 /* RLMObjectBase_Dynamic.h in Headers */ = {isa = PBXBuildFile; fileRef = A05FA61E1B62C3900000C9B2 /* RLMObjectBase_Dynamic.h */; settings = {ATTRIBUTES = (Public, ); }; };
		5D659EB51BE04556006515A0 /* RLMObjectSchema.h in Headers */ = {isa = PBXBuildFile; fileRef = E81A1F711955FC9300FDED82 /* RLMObjectSchema.h */; settings = {ATTRIBUTES = (Public, ); }; };
		5D659EB61BE04556006515A0 /* RLMObjectSchema_Private.h in Headers */ = {isa = PBXBuildFile; fileRef = 29EDB8E91A7712E500458D80 /* RLMObjectSchema_Private.h */; settings = {ATTRIBUTES = (Private, ); }; };
		5D659EB81BE04556006515A0 /* RLMObjectStore.h in Headers */ = {isa = PBXBuildFile; fileRef = 29EDB8D71A7703C500458D80 /* RLMObjectStore.h */; settings = {ATTRIBUTES = (Private, ); }; };
		5D659EBA1BE04556006515A0 /* RLMOptionalBase.h in Headers */ = {isa = PBXBuildFile; fileRef = C0004BEB1B8E4FCF00304BF3 /* RLMOptionalBase.h */; settings = {ATTRIBUTES = (Private, ); }; };
		5D659EBC1BE04556006515A0 /* RLMProperty.h in Headers */ = {isa = PBXBuildFile; fileRef = E81A1F761955FC9300FDED82 /* RLMProperty.h */; settings = {ATTRIBUTES = (Public, ); }; };
		5D659EBD1BE04556006515A0 /* RLMProperty_Private.h in Headers */ = {isa = PBXBuildFile; fileRef = E81A1F751955FC9300FDED82 /* RLMProperty_Private.h */; settings = {ATTRIBUTES = (Private, ); }; };
		5D659EBF1BE04556006515A0 /* RLMRealm.h in Headers */ = {isa = PBXBuildFile; fileRef = E81A1F7B1955FC9300FDED82 /* RLMRealm.h */; settings = {ATTRIBUTES = (Public, ); }; };
		5D659EC01BE04556006515A0 /* RLMRealm_Dynamic.h in Headers */ = {isa = PBXBuildFile; fileRef = E8951F01196C96DE00D6461C /* RLMRealm_Dynamic.h */; settings = {ATTRIBUTES = (Public, ); }; };
		5D659EC11BE04556006515A0 /* RLMRealm_Private.h in Headers */ = {isa = PBXBuildFile; fileRef = 29EDB8E01A77070200458D80 /* RLMRealm_Private.h */; settings = {ATTRIBUTES = (Private, ); }; };
		5D659EC21BE04556006515A0 /* RLMRealmConfiguration.h in Headers */ = {isa = PBXBuildFile; fileRef = C0D2DD051B6BDEA1004E8919 /* RLMRealmConfiguration.h */; settings = {ATTRIBUTES = (Public, ); }; };
		5D659EC31BE04556006515A0 /* RLMRealmConfiguration_Private.h in Headers */ = {isa = PBXBuildFile; fileRef = C0D2DD0F1B6BE0DD004E8919 /* RLMRealmConfiguration_Private.h */; settings = {ATTRIBUTES = (Private, ); }; };
		5D659EC51BE04556006515A0 /* RLMResults.h in Headers */ = {isa = PBXBuildFile; fileRef = 02B8EF5819E601D80045A93D /* RLMResults.h */; settings = {ATTRIBUTES = (Public, ); }; };
		5D659EC61BE04556006515A0 /* RLMResults_Private.h in Headers */ = {isa = PBXBuildFile; fileRef = 29EDB8E51A7710B700458D80 /* RLMResults_Private.h */; settings = {ATTRIBUTES = (Private, ); }; };
		5D659EC71BE04556006515A0 /* RLMSchema.h in Headers */ = {isa = PBXBuildFile; fileRef = E81A1F7E1955FC9300FDED82 /* RLMSchema.h */; settings = {ATTRIBUTES = (Public, ); }; };
		5D659EC81BE04556006515A0 /* RLMSchema_Private.h in Headers */ = {isa = PBXBuildFile; fileRef = E81A1F7D1955FC9300FDED82 /* RLMSchema_Private.h */; settings = {ATTRIBUTES = (Private, ); }; };
		5D659EC91BE04556006515A0 /* RLMSwiftSupport.h in Headers */ = {isa = PBXBuildFile; fileRef = 3FE79FF719BA6A5900780C9A /* RLMSwiftSupport.h */; };
		5D659ED21BE04556006515A0 /* CHANGELOG.md in Resources */ = {isa = PBXBuildFile; fileRef = E81A1FB31955FCE000FDED82 /* CHANGELOG.md */; };
		5D659ED51BE04556006515A0 /* LICENSE in Resources */ = {isa = PBXBuildFile; fileRef = E81A1FB41955FCE000FDED82 /* LICENSE */; };
		5D660FDD1BE98C7C0021E04F /* RealmSwift.framework in Frameworks */ = {isa = PBXBuildFile; fileRef = 5D660FCC1BE98C560021E04F /* RealmSwift.framework */; };
		5D660FF11BE98D670021E04F /* Aliases.swift in Sources */ = {isa = PBXBuildFile; fileRef = 5D660FE31BE98D670021E04F /* Aliases.swift */; };
		5D660FF21BE98D670021E04F /* List.swift in Sources */ = {isa = PBXBuildFile; fileRef = 5D660FE41BE98D670021E04F /* List.swift */; };
		5D660FF31BE98D670021E04F /* Migration.swift in Sources */ = {isa = PBXBuildFile; fileRef = 5D660FE51BE98D670021E04F /* Migration.swift */; };
		5D660FF41BE98D670021E04F /* Object.swift in Sources */ = {isa = PBXBuildFile; fileRef = 5D660FE61BE98D670021E04F /* Object.swift */; };
		5D660FF51BE98D670021E04F /* ObjectSchema.swift in Sources */ = {isa = PBXBuildFile; fileRef = 5D660FE71BE98D670021E04F /* ObjectSchema.swift */; };
		5D660FF61BE98D670021E04F /* Optional.swift in Sources */ = {isa = PBXBuildFile; fileRef = 5D660FE81BE98D670021E04F /* Optional.swift */; };
		5D660FF71BE98D670021E04F /* Property.swift in Sources */ = {isa = PBXBuildFile; fileRef = 5D660FE91BE98D670021E04F /* Property.swift */; };
		5D660FF81BE98D670021E04F /* Realm.swift in Sources */ = {isa = PBXBuildFile; fileRef = 5D660FEA1BE98D670021E04F /* Realm.swift */; };
		5D660FFA1BE98D670021E04F /* RealmConfiguration.swift in Sources */ = {isa = PBXBuildFile; fileRef = 5D660FEC1BE98D670021E04F /* RealmConfiguration.swift */; };
		5D660FFB1BE98D670021E04F /* Results.swift in Sources */ = {isa = PBXBuildFile; fileRef = 5D660FED1BE98D670021E04F /* Results.swift */; };
		5D660FFC1BE98D670021E04F /* Schema.swift in Sources */ = {isa = PBXBuildFile; fileRef = 5D660FEE1BE98D670021E04F /* Schema.swift */; };
		5D660FFD1BE98D670021E04F /* SortDescriptor.swift in Sources */ = {isa = PBXBuildFile; fileRef = 5D660FEF1BE98D670021E04F /* SortDescriptor.swift */; };
		5D660FFE1BE98D670021E04F /* Util.swift in Sources */ = {isa = PBXBuildFile; fileRef = 5D660FF01BE98D670021E04F /* Util.swift */; };
		5D6610161BE98D880021E04F /* ListTests.swift in Sources */ = {isa = PBXBuildFile; fileRef = 5D6610001BE98D880021E04F /* ListTests.swift */; };
		5D6610251BE98D880021E04F /* SwiftTestObjects.swift in Sources */ = {isa = PBXBuildFile; fileRef = 5D6610101BE98D880021E04F /* SwiftTestObjects.swift */; };
		5D6610271BE98D880021E04F /* TestCase.swift in Sources */ = {isa = PBXBuildFile; fileRef = 5D6610121BE98D880021E04F /* TestCase.swift */; };
		5D66102A1BE98DD00021E04F /* Realm.framework in Frameworks */ = {isa = PBXBuildFile; fileRef = 5D659ED91BE04556006515A0 /* Realm.framework */; };
		5D66102E1BE98E500021E04F /* Realm.framework in Embed Frameworks */ = {isa = PBXBuildFile; fileRef = 5D659ED91BE04556006515A0 /* Realm.framework */; settings = {ATTRIBUTES = (CodeSignOnCopy, RemoveHeadersOnCopy, ); }; };
		5D66102F1BE98E540021E04F /* RealmSwift.framework in Embed Frameworks */ = {isa = PBXBuildFile; fileRef = 5D660FCC1BE98C560021E04F /* RealmSwift.framework */; settings = {ATTRIBUTES = (CodeSignOnCopy, RemoveHeadersOnCopy, ); }; };
		5DBEC9B11F719A9D001233EC /* Util.swift in Sources */ = {isa = PBXBuildFile; fileRef = 5D660FF01BE98D670021E04F /* Util.swift */; };
		5DD755831BE056DE002800DA /* RLMAccessor.mm in Sources */ = {isa = PBXBuildFile; fileRef = E81A1F641955FC9300FDED82 /* RLMAccessor.mm */; };
		5DD755841BE056DE002800DA /* RLMAnalytics.mm in Sources */ = {isa = PBXBuildFile; fileRef = E83591931B3DF05C0035F2F3 /* RLMAnalytics.mm */; };
		5DD755851BE056DE002800DA /* RLMArray.mm in Sources */ = {isa = PBXBuildFile; fileRef = E81A1F671955FC9300FDED82 /* RLMArray.mm */; };
		5DD755861BE056DE002800DA /* RLMManagedArray.mm in Sources */ = {isa = PBXBuildFile; fileRef = E81A1F691955FC9300FDED82 /* RLMManagedArray.mm */; };
		5DD755871BE056DE002800DA /* RLMConstants.m in Sources */ = {isa = PBXBuildFile; fileRef = E81A1F6C1955FC9300FDED82 /* RLMConstants.m */; };
		5DD755881BE056DE002800DA /* RLMSwiftCollectionBase.mm in Sources */ = {isa = PBXBuildFile; fileRef = 023B19561A3BA90D0067FB81 /* RLMSwiftCollectionBase.mm */; };
		5DD755891BE056DE002800DA /* RLMMigration.mm in Sources */ = {isa = PBXBuildFile; fileRef = 0207AB7E195DF9FB007EFB12 /* RLMMigration.mm */; };
		5DD7558A1BE056DE002800DA /* RLMObject.mm in Sources */ = {isa = PBXBuildFile; fileRef = E81A1F6F1955FC9300FDED82 /* RLMObject.mm */; };
		5DD7558B1BE056DE002800DA /* RLMObjectBase.mm in Sources */ = {isa = PBXBuildFile; fileRef = 023B19581A3BA90D0067FB81 /* RLMObjectBase.mm */; };
		5DD7558C1BE056DE002800DA /* RLMObjectSchema.mm in Sources */ = {isa = PBXBuildFile; fileRef = E81A1F721955FC9300FDED82 /* RLMObjectSchema.mm */; };
		5DD7558D1BE056DE002800DA /* RLMObjectStore.mm in Sources */ = {isa = PBXBuildFile; fileRef = E81A1F741955FC9300FDED82 /* RLMObjectStore.mm */; };
		5DD7558E1BE056DE002800DA /* RLMObservation.mm in Sources */ = {isa = PBXBuildFile; fileRef = 3F0F02AD1B6FFF3D0046A4D5 /* RLMObservation.mm */; };
		5DD7558F1BE056DE002800DA /* RLMOptionalBase.mm in Sources */ = {isa = PBXBuildFile; fileRef = C0004BEC1B8E4FCF00304BF3 /* RLMOptionalBase.mm */; };
		5DD755901BE056DE002800DA /* RLMProperty.mm in Sources */ = {isa = PBXBuildFile; fileRef = E81A1F771955FC9300FDED82 /* RLMProperty.mm */; };
		5DD755911BE056DE002800DA /* RLMQueryUtil.mm in Sources */ = {isa = PBXBuildFile; fileRef = E81A1F791955FC9300FDED82 /* RLMQueryUtil.mm */; };
		5DD755921BE056DE002800DA /* RLMRealm.mm in Sources */ = {isa = PBXBuildFile; fileRef = E81A1F7C1955FC9300FDED82 /* RLMRealm.mm */; };
		5DD755931BE056DE002800DA /* RLMRealmConfiguration.mm in Sources */ = {isa = PBXBuildFile; fileRef = C0D2DD061B6BDEA1004E8919 /* RLMRealmConfiguration.mm */; };
		5DD755941BE056DE002800DA /* RLMRealmUtil.mm in Sources */ = {isa = PBXBuildFile; fileRef = 027A4D221AB100E000AA46F9 /* RLMRealmUtil.mm */; };
		5DD755951BE056DE002800DA /* RLMResults.mm in Sources */ = {isa = PBXBuildFile; fileRef = E81A1F6A1955FC9300FDED82 /* RLMResults.mm */; };
		5DD755961BE056DE002800DA /* RLMSchema.mm in Sources */ = {isa = PBXBuildFile; fileRef = E81A1F7F1955FC9300FDED82 /* RLMSchema.mm */; };
		5DD755971BE056DE002800DA /* RLMSwiftSupport.m in Sources */ = {isa = PBXBuildFile; fileRef = 3F452EC519C2279800AFC154 /* RLMSwiftSupport.m */; };
		5DD755981BE056DE002800DA /* RLMUpdateChecker.mm in Sources */ = {isa = PBXBuildFile; fileRef = 3F20DA2119BE1EA6007DE308 /* RLMUpdateChecker.mm */; };
		5DD755991BE056DE002800DA /* RLMUtil.mm in Sources */ = {isa = PBXBuildFile; fileRef = E81A1F821955FC9300FDED82 /* RLMUtil.mm */; };
		5DD755A31BE056DE002800DA /* Realm.h in Headers */ = {isa = PBXBuildFile; fileRef = E8D89B9D1955FC6D00CF2B9A /* Realm.h */; settings = {ATTRIBUTES = (Public, ); }; };
		5DD755A51BE056DE002800DA /* RLMAccessor.h in Headers */ = {isa = PBXBuildFile; fileRef = E81A1F631955FC9300FDED82 /* RLMAccessor.h */; settings = {ATTRIBUTES = (Private, ); }; };
		5DD755A71BE056DE002800DA /* RLMArray.h in Headers */ = {isa = PBXBuildFile; fileRef = E81A1F661955FC9300FDED82 /* RLMArray.h */; settings = {ATTRIBUTES = (Public, ); }; };
		5DD755A81BE056DE002800DA /* RLMArray_Private.h in Headers */ = {isa = PBXBuildFile; fileRef = 0237B5421A856F06004ACD57 /* RLMArray_Private.h */; settings = {ATTRIBUTES = (Private, ); }; };
		5DD755A91BE056DE002800DA /* RLMCollection.h in Headers */ = {isa = PBXBuildFile; fileRef = 02B8EF5B19E7048D0045A93D /* RLMCollection.h */; settings = {ATTRIBUTES = (Public, ); }; };
		5DD755AA1BE056DE002800DA /* RLMConstants.h in Headers */ = {isa = PBXBuildFile; fileRef = E81A1F6B1955FC9300FDED82 /* RLMConstants.h */; settings = {ATTRIBUTES = (Public, ); }; };
		5DD755AC1BE056DE002800DA /* RLMSwiftCollectionBase.h in Headers */ = {isa = PBXBuildFile; fileRef = 023B19551A3BA90D0067FB81 /* RLMSwiftCollectionBase.h */; settings = {ATTRIBUTES = (Private, ); }; };
		5DD755AD1BE056DE002800DA /* RLMMigration.h in Headers */ = {isa = PBXBuildFile; fileRef = 0207AB7D195DF9FB007EFB12 /* RLMMigration.h */; settings = {ATTRIBUTES = (Public, ); }; };
		5DD755AE1BE056DE002800DA /* RLMMigration_Private.h in Headers */ = {isa = PBXBuildFile; fileRef = 0207AB7C195DF9FB007EFB12 /* RLMMigration_Private.h */; settings = {ATTRIBUTES = (Private, ); }; };
		5DD755AF1BE056DE002800DA /* RLMObject.h in Headers */ = {isa = PBXBuildFile; fileRef = E81A1F6E1955FC9300FDED82 /* RLMObject.h */; settings = {ATTRIBUTES = (Public, ); }; };
		5DD755B01BE056DE002800DA /* RLMObject_Private.h in Headers */ = {isa = PBXBuildFile; fileRef = E81A1F6D1955FC9300FDED82 /* RLMObject_Private.h */; settings = {ATTRIBUTES = (Private, ); }; };
		5DD755B11BE056DE002800DA /* RLMObjectBase.h in Headers */ = {isa = PBXBuildFile; fileRef = 023B19571A3BA90D0067FB81 /* RLMObjectBase.h */; settings = {ATTRIBUTES = (Public, ); }; };
		5DD755B21BE056DE002800DA /* RLMObjectBase_Dynamic.h in Headers */ = {isa = PBXBuildFile; fileRef = A05FA61E1B62C3900000C9B2 /* RLMObjectBase_Dynamic.h */; settings = {ATTRIBUTES = (Public, ); }; };
		5DD755B31BE056DE002800DA /* RLMObjectSchema.h in Headers */ = {isa = PBXBuildFile; fileRef = E81A1F711955FC9300FDED82 /* RLMObjectSchema.h */; settings = {ATTRIBUTES = (Public, ); }; };
		5DD755B41BE056DE002800DA /* RLMObjectSchema_Private.h in Headers */ = {isa = PBXBuildFile; fileRef = 29EDB8E91A7712E500458D80 /* RLMObjectSchema_Private.h */; settings = {ATTRIBUTES = (Private, ); }; };
		5DD755B61BE056DE002800DA /* RLMObjectStore.h in Headers */ = {isa = PBXBuildFile; fileRef = 29EDB8D71A7703C500458D80 /* RLMObjectStore.h */; settings = {ATTRIBUTES = (Private, ); }; };
		5DD755B81BE056DE002800DA /* RLMOptionalBase.h in Headers */ = {isa = PBXBuildFile; fileRef = C0004BEB1B8E4FCF00304BF3 /* RLMOptionalBase.h */; settings = {ATTRIBUTES = (Private, ); }; };
		5DD755BA1BE056DE002800DA /* RLMProperty.h in Headers */ = {isa = PBXBuildFile; fileRef = E81A1F761955FC9300FDED82 /* RLMProperty.h */; settings = {ATTRIBUTES = (Public, ); }; };
		5DD755BB1BE056DE002800DA /* RLMProperty_Private.h in Headers */ = {isa = PBXBuildFile; fileRef = E81A1F751955FC9300FDED82 /* RLMProperty_Private.h */; settings = {ATTRIBUTES = (Private, ); }; };
		5DD755BD1BE056DE002800DA /* RLMRealm.h in Headers */ = {isa = PBXBuildFile; fileRef = E81A1F7B1955FC9300FDED82 /* RLMRealm.h */; settings = {ATTRIBUTES = (Public, ); }; };
		5DD755BE1BE056DE002800DA /* RLMRealm_Dynamic.h in Headers */ = {isa = PBXBuildFile; fileRef = E8951F01196C96DE00D6461C /* RLMRealm_Dynamic.h */; settings = {ATTRIBUTES = (Public, ); }; };
		5DD755BF1BE056DE002800DA /* RLMRealm_Private.h in Headers */ = {isa = PBXBuildFile; fileRef = 29EDB8E01A77070200458D80 /* RLMRealm_Private.h */; settings = {ATTRIBUTES = (Private, ); }; };
		5DD755C01BE056DE002800DA /* RLMRealmConfiguration.h in Headers */ = {isa = PBXBuildFile; fileRef = C0D2DD051B6BDEA1004E8919 /* RLMRealmConfiguration.h */; settings = {ATTRIBUTES = (Public, ); }; };
		5DD755C11BE056DE002800DA /* RLMRealmConfiguration_Private.h in Headers */ = {isa = PBXBuildFile; fileRef = C0D2DD0F1B6BE0DD004E8919 /* RLMRealmConfiguration_Private.h */; settings = {ATTRIBUTES = (Private, ); }; };
		5DD755C31BE056DE002800DA /* RLMResults.h in Headers */ = {isa = PBXBuildFile; fileRef = 02B8EF5819E601D80045A93D /* RLMResults.h */; settings = {ATTRIBUTES = (Public, ); }; };
		5DD755C41BE056DE002800DA /* RLMResults_Private.h in Headers */ = {isa = PBXBuildFile; fileRef = 29EDB8E51A7710B700458D80 /* RLMResults_Private.h */; settings = {ATTRIBUTES = (Private, ); }; };
		5DD755C51BE056DE002800DA /* RLMSchema.h in Headers */ = {isa = PBXBuildFile; fileRef = E81A1F7E1955FC9300FDED82 /* RLMSchema.h */; settings = {ATTRIBUTES = (Public, ); }; };
		5DD755C61BE056DE002800DA /* RLMSchema_Private.h in Headers */ = {isa = PBXBuildFile; fileRef = E81A1F7D1955FC9300FDED82 /* RLMSchema_Private.h */; settings = {ATTRIBUTES = (Private, ); }; };
		5DD755C71BE056DE002800DA /* RLMSwiftSupport.h in Headers */ = {isa = PBXBuildFile; fileRef = 3FE79FF719BA6A5900780C9A /* RLMSwiftSupport.h */; };
		5DD755E21BE05DAF002800DA /* Realm.framework in Frameworks */ = {isa = PBXBuildFile; fileRef = 5DD755CF1BE056DE002800DA /* Realm.framework */; };
		6807E64A2487E8660096066F /* RLMPushClient.h in Headers */ = {isa = PBXBuildFile; fileRef = 6807E6492487E8660096066F /* RLMPushClient.h */; settings = {ATTRIBUTES = (Public, ); }; };
		6807E64C2487F7220096066F /* RLMPushClient.mm in Sources */ = {isa = PBXBuildFile; fileRef = 6807E64B2487F7220096066F /* RLMPushClient.mm */; };
		6807E64D2487F7220096066F /* RLMPushClient.mm in Sources */ = {isa = PBXBuildFile; fileRef = 6807E64B2487F7220096066F /* RLMPushClient.mm */; };
		6807E64F2487F9210096066F /* RLMPushClient_Private.hpp in Headers */ = {isa = PBXBuildFile; fileRef = 6807E64E2487F9210096066F /* RLMPushClient_Private.hpp */; settings = {ATTRIBUTES = (Private, ); }; };
		6807E6502487F9210096066F /* RLMPushClient_Private.hpp in Headers */ = {isa = PBXBuildFile; fileRef = 6807E64E2487F9210096066F /* RLMPushClient_Private.hpp */; settings = {ATTRIBUTES = (Private, ); }; };
		681EE30325EE8D8900A9DEC5 /* RLMValue.mm in Sources */ = {isa = PBXBuildFile; fileRef = 681EE2FF25EE8D8800A9DEC5 /* RLMValue.mm */; };
		681EE30525EE8D8900A9DEC5 /* RLMValueBase.mm in Sources */ = {isa = PBXBuildFile; fileRef = 681EE30125EE8D8900A9DEC5 /* RLMValueBase.mm */; };
		681EE31A25EE8DA700A9DEC5 /* RLMValue.h in Headers */ = {isa = PBXBuildFile; fileRef = 681EE2FE25EE8D8800A9DEC5 /* RLMValue.h */; settings = {ATTRIBUTES = (Public, ); }; };
		681EE32F25EE8DC100A9DEC5 /* RLMValueBase.h in Headers */ = {isa = PBXBuildFile; fileRef = 681EE30025EE8D8800A9DEC5 /* RLMValueBase.h */; settings = {ATTRIBUTES = (Public, ); }; };
		681EE33B25EE8E1400A9DEC5 /* AnyRealmValue.swift in Sources */ = {isa = PBXBuildFile; fileRef = 681EE33A25EE8E1400A9DEC5 /* AnyRealmValue.swift */; };
		681EE34725EE8E5600A9DEC5 /* ObjectiveCSupport+AnyRealmValue.swift in Sources */ = {isa = PBXBuildFile; fileRef = 681EE34625EE8E5600A9DEC5 /* ObjectiveCSupport+AnyRealmValue.swift */; };
		681EE35C25EE8EB800A9DEC5 /* RLMValueBase.mm in Sources */ = {isa = PBXBuildFile; fileRef = 681EE30125EE8D8900A9DEC5 /* RLMValueBase.mm */; };
		681EE35D25EE8EB800A9DEC5 /* RLMValue.mm in Sources */ = {isa = PBXBuildFile; fileRef = 681EE2FF25EE8D8800A9DEC5 /* RLMValue.mm */; };
		684BE25224927ACA00F122B1 /* RLMPushClient.h in Headers */ = {isa = PBXBuildFile; fileRef = 6807E6492487E8660096066F /* RLMPushClient.h */; settings = {ATTRIBUTES = (Public, ); }; };
		68A7B91D2543538B00C703BC /* RLMSupport.swift in Sources */ = {isa = PBXBuildFile; fileRef = E88C36FF19745E5500C9963D /* RLMSupport.swift */; };
		C042A48D1B7522A900771ED2 /* RealmConfigurationTests.mm in Sources */ = {isa = PBXBuildFile; fileRef = C042A48C1B7522A900771ED2 /* RealmConfigurationTests.mm */; };
		C042A48E1B7522A900771ED2 /* RealmConfigurationTests.mm in Sources */ = {isa = PBXBuildFile; fileRef = C042A48C1B7522A900771ED2 /* RealmConfigurationTests.mm */; };
		C0CDC0821B38DABA00C5716D /* UtilTests.mm in Sources */ = {isa = PBXBuildFile; fileRef = 021A88311AAFB5BE00EEAC84 /* UtilTests.mm */; };
		C0CDC0831B38DABB00C5716D /* UtilTests.mm in Sources */ = {isa = PBXBuildFile; fileRef = 021A88311AAFB5BE00EEAC84 /* UtilTests.mm */; };
		CF052EFB25DEB671008EEF86 /* DictionaryPropertyTests.m in Sources */ = {isa = PBXBuildFile; fileRef = CF052EFA25DEB671008EEF86 /* DictionaryPropertyTests.m */; };
		CF052EFC25DEB671008EEF86 /* DictionaryPropertyTests.m in Sources */ = {isa = PBXBuildFile; fileRef = CF052EFA25DEB671008EEF86 /* DictionaryPropertyTests.m */; };
		CF330BBE24E57D5F00F07EE2 /* RLMWatchTestUtility.m in Sources */ = {isa = PBXBuildFile; fileRef = CF330BBD24E57D5F00F07EE2 /* RLMWatchTestUtility.m */; };
		CF6E0482242A141200DB7F14 /* RLMEmailPasswordAuth.h in Headers */ = {isa = PBXBuildFile; fileRef = CF6E0480242A141200DB7F14 /* RLMEmailPasswordAuth.h */; settings = {ATTRIBUTES = (Public, ); }; };
		CF6E0483242A141200DB7F14 /* RLMEmailPasswordAuth.mm in Sources */ = {isa = PBXBuildFile; fileRef = CF6E0481242A141200DB7F14 /* RLMEmailPasswordAuth.mm */; };
		CF6E0486242A321200DB7F14 /* RLMProviderClient.h in Headers */ = {isa = PBXBuildFile; fileRef = CF6E0484242A321200DB7F14 /* RLMProviderClient.h */; settings = {ATTRIBUTES = (Public, ); }; };
		CF6E0487242A321200DB7F14 /* RLMProviderClient.mm in Sources */ = {isa = PBXBuildFile; fileRef = CF6E0485242A321200DB7F14 /* RLMProviderClient.mm */; };
		CF6E048A242A4B6D00DB7F14 /* RLMProviderClient.mm in Sources */ = {isa = PBXBuildFile; fileRef = CF6E0485242A321200DB7F14 /* RLMProviderClient.mm */; };
		CF6E048B242A4B6F00DB7F14 /* RLMProviderClient.h in Headers */ = {isa = PBXBuildFile; fileRef = CF6E0484242A321200DB7F14 /* RLMProviderClient.h */; settings = {ATTRIBUTES = (Public, ); }; };
		CF6E048C242A4B7100DB7F14 /* RLMEmailPasswordAuth.mm in Sources */ = {isa = PBXBuildFile; fileRef = CF6E0481242A141200DB7F14 /* RLMEmailPasswordAuth.mm */; };
		CF6E048D242A4B7400DB7F14 /* RLMEmailPasswordAuth.h in Headers */ = {isa = PBXBuildFile; fileRef = CF6E0480242A141200DB7F14 /* RLMEmailPasswordAuth.h */; settings = {ATTRIBUTES = (Public, ); }; };
		CF76F7DD24816AAB00890DD2 /* RLMUpdateResult.mm in Sources */ = {isa = PBXBuildFile; fileRef = CF76F7CB24816AA800890DD2 /* RLMUpdateResult.mm */; };
		CF76F7DE24816AAB00890DD2 /* RLMUpdateResult.mm in Sources */ = {isa = PBXBuildFile; fileRef = CF76F7CB24816AA800890DD2 /* RLMUpdateResult.mm */; };
		CF76F7DF24816AAB00890DD2 /* RLMUpdateResult.h in Headers */ = {isa = PBXBuildFile; fileRef = CF76F7CC24816AA800890DD2 /* RLMUpdateResult.h */; settings = {ATTRIBUTES = (Public, ); }; };
		CF76F7E024816AAB00890DD2 /* RLMUpdateResult.h in Headers */ = {isa = PBXBuildFile; fileRef = CF76F7CC24816AA800890DD2 /* RLMUpdateResult.h */; settings = {ATTRIBUTES = (Public, ); }; };
		CF76F7E524816AAB00890DD2 /* RLMMongoCollection.h in Headers */ = {isa = PBXBuildFile; fileRef = CF76F7CF24816AA900890DD2 /* RLMMongoCollection.h */; settings = {ATTRIBUTES = (Public, ); }; };
		CF76F7E624816AAB00890DD2 /* RLMMongoCollection.h in Headers */ = {isa = PBXBuildFile; fileRef = CF76F7CF24816AA900890DD2 /* RLMMongoCollection.h */; settings = {ATTRIBUTES = (Public, ); }; };
		CF76F7E724816AAB00890DD2 /* RLMFindOptions.mm in Sources */ = {isa = PBXBuildFile; fileRef = CF76F7D024816AAA00890DD2 /* RLMFindOptions.mm */; };
		CF76F7E824816AAB00890DD2 /* RLMFindOptions.mm in Sources */ = {isa = PBXBuildFile; fileRef = CF76F7D024816AAA00890DD2 /* RLMFindOptions.mm */; };
		CF76F7E924816AAB00890DD2 /* RLMMongoCollection.mm in Sources */ = {isa = PBXBuildFile; fileRef = CF76F7D124816AAA00890DD2 /* RLMMongoCollection.mm */; };
		CF76F7EA24816AAB00890DD2 /* RLMMongoCollection.mm in Sources */ = {isa = PBXBuildFile; fileRef = CF76F7D124816AAA00890DD2 /* RLMMongoCollection.mm */; };
		CF76F7F124816AAB00890DD2 /* RLMMongoClient.mm in Sources */ = {isa = PBXBuildFile; fileRef = CF76F7D524816AAA00890DD2 /* RLMMongoClient.mm */; };
		CF76F7F224816AAB00890DD2 /* RLMMongoClient.mm in Sources */ = {isa = PBXBuildFile; fileRef = CF76F7D524816AAA00890DD2 /* RLMMongoClient.mm */; };
		CF76F7F324816AAB00890DD2 /* RLMFindOneAndModifyOptions.h in Headers */ = {isa = PBXBuildFile; fileRef = CF76F7D624816AAA00890DD2 /* RLMFindOneAndModifyOptions.h */; settings = {ATTRIBUTES = (Public, ); }; };
		CF76F7F424816AAB00890DD2 /* RLMFindOneAndModifyOptions.h in Headers */ = {isa = PBXBuildFile; fileRef = CF76F7D624816AAA00890DD2 /* RLMFindOneAndModifyOptions.h */; settings = {ATTRIBUTES = (Public, ); }; };
		CF76F7F524816AAB00890DD2 /* RLMFindOptions.h in Headers */ = {isa = PBXBuildFile; fileRef = CF76F7D724816AAA00890DD2 /* RLMFindOptions.h */; settings = {ATTRIBUTES = (Public, ); }; };
		CF76F7F624816AAB00890DD2 /* RLMFindOptions.h in Headers */ = {isa = PBXBuildFile; fileRef = CF76F7D724816AAA00890DD2 /* RLMFindOptions.h */; settings = {ATTRIBUTES = (Public, ); }; };
		CF76F7F924816AAB00890DD2 /* RLMMongoDatabase.h in Headers */ = {isa = PBXBuildFile; fileRef = CF76F7D924816AAB00890DD2 /* RLMMongoDatabase.h */; settings = {ATTRIBUTES = (Public, ); }; };
		CF76F7FA24816AAB00890DD2 /* RLMMongoDatabase.h in Headers */ = {isa = PBXBuildFile; fileRef = CF76F7D924816AAB00890DD2 /* RLMMongoDatabase.h */; settings = {ATTRIBUTES = (Public, ); }; };
		CF76F7FB24816AAB00890DD2 /* RLMMongoClient.h in Headers */ = {isa = PBXBuildFile; fileRef = CF76F7DA24816AAB00890DD2 /* RLMMongoClient.h */; settings = {ATTRIBUTES = (Public, ); }; };
		CF76F7FC24816AAB00890DD2 /* RLMMongoClient.h in Headers */ = {isa = PBXBuildFile; fileRef = CF76F7DA24816AAB00890DD2 /* RLMMongoClient.h */; settings = {ATTRIBUTES = (Public, ); }; };
		CF76F7FD24816AAB00890DD2 /* RLMFindOneAndModifyOptions.mm in Sources */ = {isa = PBXBuildFile; fileRef = CF76F7DB24816AAB00890DD2 /* RLMFindOneAndModifyOptions.mm */; };
		CF76F7FE24816AAB00890DD2 /* RLMFindOneAndModifyOptions.mm in Sources */ = {isa = PBXBuildFile; fileRef = CF76F7DB24816AAB00890DD2 /* RLMFindOneAndModifyOptions.mm */; };
		CF76F80224816B3800890DD2 /* MongoClient.swift in Sources */ = {isa = PBXBuildFile; fileRef = CF76F80124816B3800890DD2 /* MongoClient.swift */; };
		CF986D1E25AE3B090039D287 /* RLMSet_Private.h in Headers */ = {isa = PBXBuildFile; fileRef = CF986D1A25AE3B080039D287 /* RLMSet_Private.h */; settings = {ATTRIBUTES = (Private, ); }; };
		CF986D1F25AE3B090039D287 /* RLMSet_Private.h in Headers */ = {isa = PBXBuildFile; fileRef = CF986D1A25AE3B080039D287 /* RLMSet_Private.h */; settings = {ATTRIBUTES = (Private, ); }; };
		CF986D2025AE3B090039D287 /* RLMSet.mm in Sources */ = {isa = PBXBuildFile; fileRef = CF986D1B25AE3B080039D287 /* RLMSet.mm */; };
		CF986D2125AE3B090039D287 /* RLMSet.mm in Sources */ = {isa = PBXBuildFile; fileRef = CF986D1B25AE3B080039D287 /* RLMSet.mm */; };
		CF986D2425AE3B090039D287 /* RLMSet.h in Headers */ = {isa = PBXBuildFile; fileRef = CF986D1D25AE3B090039D287 /* RLMSet.h */; settings = {ATTRIBUTES = (Public, ); }; };
		CF986D2525AE3B090039D287 /* RLMSet.h in Headers */ = {isa = PBXBuildFile; fileRef = CF986D1D25AE3B090039D287 /* RLMSet.h */; settings = {ATTRIBUTES = (Public, ); }; };
		CF986D3125AE3BD40039D287 /* PrimitiveSetPropertyTests.m in Sources */ = {isa = PBXBuildFile; fileRef = CF986D2F25AE3BD40039D287 /* PrimitiveSetPropertyTests.m */; };
		CF986D3225AE3BD40039D287 /* PrimitiveSetPropertyTests.m in Sources */ = {isa = PBXBuildFile; fileRef = CF986D2F25AE3BD40039D287 /* PrimitiveSetPropertyTests.m */; };
		CF986D3325AE3BD40039D287 /* SetPropertyTests.m in Sources */ = {isa = PBXBuildFile; fileRef = CF986D3025AE3BD40039D287 /* SetPropertyTests.m */; };
		CF986D3425AE3BD40039D287 /* SetPropertyTests.m in Sources */ = {isa = PBXBuildFile; fileRef = CF986D3025AE3BD40039D287 /* SetPropertyTests.m */; };
		CF986D6625AE3C540039D287 /* SwiftSetPropertyTests.swift in Sources */ = {isa = PBXBuildFile; fileRef = CF986D4725AE3C420039D287 /* SwiftSetPropertyTests.swift */; };
		CF986D7025AE3C550039D287 /* SwiftSetPropertyTests.swift in Sources */ = {isa = PBXBuildFile; fileRef = CF986D4725AE3C420039D287 /* SwiftSetPropertyTests.swift */; };
		CF986D8325AE3C590039D287 /* SwiftSetTests.swift in Sources */ = {isa = PBXBuildFile; fileRef = CF986D4825AE3C420039D287 /* SwiftSetTests.swift */; };
		CF986D8425AE3C5A0039D287 /* SwiftSetTests.swift in Sources */ = {isa = PBXBuildFile; fileRef = CF986D4825AE3C420039D287 /* SwiftSetTests.swift */; };
		CF986D8F25AE3C980039D287 /* MutableSet.swift in Sources */ = {isa = PBXBuildFile; fileRef = CF986D8E25AE3C980039D287 /* MutableSet.swift */; };
		CF986DE225AE3EC70039D287 /* MutableSetTests.swift in Sources */ = {isa = PBXBuildFile; fileRef = CF986DE125AE3EC70039D287 /* MutableSetTests.swift */; };
		CF986DF625AE3EDF0039D287 /* PrimitiveMutableSetTests.swift in Sources */ = {isa = PBXBuildFile; fileRef = CF986DF525AE3EDF0039D287 /* PrimitiveMutableSetTests.swift */; };
		CF9881C125DABC6500BD7E4F /* RLMManagedDictionary.mm in Sources */ = {isa = PBXBuildFile; fileRef = CF9881C025DABC6500BD7E4F /* RLMManagedDictionary.mm */; };
		CF9881C225DABC6500BD7E4F /* RLMManagedDictionary.mm in Sources */ = {isa = PBXBuildFile; fileRef = CF9881C025DABC6500BD7E4F /* RLMManagedDictionary.mm */; };
		CFAEF761242B5F9A00EAF721 /* RLMAPIKeyAuth.h in Headers */ = {isa = PBXBuildFile; fileRef = CFAEF75F242B5F9A00EAF721 /* RLMAPIKeyAuth.h */; settings = {ATTRIBUTES = (Public, ); }; };
		CFAEF762242B5F9A00EAF721 /* RLMAPIKeyAuth.mm in Sources */ = {isa = PBXBuildFile; fileRef = CFAEF760242B5F9A00EAF721 /* RLMAPIKeyAuth.mm */; };
		CFAEF765242B672700EAF721 /* RLMUserAPIKey.h in Headers */ = {isa = PBXBuildFile; fileRef = CFAEF763242B672700EAF721 /* RLMUserAPIKey.h */; settings = {ATTRIBUTES = (Public, ); }; };
		CFAEF766242B672700EAF721 /* RLMUserAPIKey.mm in Sources */ = {isa = PBXBuildFile; fileRef = CFAEF764242B672700EAF721 /* RLMUserAPIKey.mm */; };
		CFB4313A243DF87100471C18 /* App.swift in Sources */ = {isa = PBXBuildFile; fileRef = CFB43139243DF87100471C18 /* App.swift */; };
		CFB674A324EEE9CB00FBF0B8 /* WatchTestUtility.swift in Sources */ = {isa = PBXBuildFile; fileRef = CFB674A224EEE9CB00FBF0B8 /* WatchTestUtility.swift */; };
		CFD8D12025BB0B8B0037FE4D /* RLMManagedSet.mm in Sources */ = {isa = PBXBuildFile; fileRef = CFD8D11F25BB0B8B0037FE4D /* RLMManagedSet.mm */; };
		CFD8D13325BB0B900037FE4D /* RLMManagedSet.mm in Sources */ = {isa = PBXBuildFile; fileRef = CFD8D11F25BB0B8B0037FE4D /* RLMManagedSet.mm */; };
		CFFECBAA250646820010F585 /* Decimal128Tests.swift in Sources */ = {isa = PBXBuildFile; fileRef = CFFECBA8250646750010F585 /* Decimal128Tests.swift */; };
		CFFECBAD250667B20010F585 /* Decimal128Tests.m in Sources */ = {isa = PBXBuildFile; fileRef = CFFECBAB250667A90010F585 /* Decimal128Tests.m */; };
		CFFECBAE250667B20010F585 /* Decimal128Tests.m in Sources */ = {isa = PBXBuildFile; fileRef = CFFECBAB250667A90010F585 /* Decimal128Tests.m */; };
		CFFECBB0250690EA0010F585 /* ObjectIdTests.m in Sources */ = {isa = PBXBuildFile; fileRef = CFFECBAF250690EA0010F585 /* ObjectIdTests.m */; };
		CFFECBB1250690EA0010F585 /* ObjectIdTests.m in Sources */ = {isa = PBXBuildFile; fileRef = CFFECBAF250690EA0010F585 /* ObjectIdTests.m */; };
		CFFECBB525078EC40010F585 /* ObjectIdTests.swift in Sources */ = {isa = PBXBuildFile; fileRef = CFFECBB225078D100010F585 /* ObjectIdTests.swift */; };
		E81A1FD51955FE0100FDED82 /* ArrayPropertyTests.m in Sources */ = {isa = PBXBuildFile; fileRef = E81A1FB81955FE0100FDED82 /* ArrayPropertyTests.m */; settings = {COMPILER_FLAGS = "-fobjc-arc-exceptions"; }; };
		E81A1FDB1955FE0100FDED82 /* EnumeratorTests.m in Sources */ = {isa = PBXBuildFile; fileRef = E81A1FBB1955FE0100FDED82 /* EnumeratorTests.m */; settings = {COMPILER_FLAGS = "-fobjc-arc-exceptions"; }; };
		E81A1FDD1955FE0100FDED82 /* LinkTests.m in Sources */ = {isa = PBXBuildFile; fileRef = E81A1FBC1955FE0100FDED82 /* LinkTests.m */; settings = {COMPILER_FLAGS = "-fobjc-arc-exceptions"; }; };
		E81A1FE11955FE0100FDED82 /* ObjectInterfaceTests.m in Sources */ = {isa = PBXBuildFile; fileRef = E81A1FBE1955FE0100FDED82 /* ObjectInterfaceTests.m */; settings = {COMPILER_FLAGS = "-fobjc-arc-exceptions"; }; };
		E81A1FE31955FE0100FDED82 /* ObjectTests.m in Sources */ = {isa = PBXBuildFile; fileRef = E81A1FBF1955FE0100FDED82 /* ObjectTests.m */; settings = {COMPILER_FLAGS = "-fobjc-arc-exceptions"; }; };
		E81A1FE71955FE0100FDED82 /* QueryTests.m in Sources */ = {isa = PBXBuildFile; fileRef = E81A1FC11955FE0100FDED82 /* QueryTests.m */; };
		E81A1FEB1955FE0100FDED82 /* RealmTests.mm in Sources */ = {isa = PBXBuildFile; fileRef = E81A1FC31955FE0100FDED82 /* RealmTests.mm */; };
		E81A20021955FE0100FDED82 /* TransactionTests.m in Sources */ = {isa = PBXBuildFile; fileRef = E81A1FD11955FE0100FDED82 /* TransactionTests.m */; };
		E8267FE31D90B79000E001C7 /* Realm.framework in Frameworks */ = {isa = PBXBuildFile; fileRef = 5D659ED91BE04556006515A0 /* Realm.framework */; };
		E8267FE51D90B79000E001C7 /* Realm.framework in Embed Frameworks */ = {isa = PBXBuildFile; fileRef = 5D659ED91BE04556006515A0 /* Realm.framework */; settings = {ATTRIBUTES = (CodeSignOnCopy, RemoveHeadersOnCopy, ); }; };
		E8267FF11D90B8E700E001C7 /* RLMObjectServerTests.mm in Sources */ = {isa = PBXBuildFile; fileRef = E8267FF01D90B8E700E001C7 /* RLMObjectServerTests.mm */; };
		E856D213195615A900FB2FCF /* TransactionTests.m in Sources */ = {isa = PBXBuildFile; fileRef = E81A1FD11955FE0100FDED82 /* TransactionTests.m */; settings = {COMPILER_FLAGS = "-fobjc-arc-exceptions"; }; };
		E856D214195615A900FB2FCF /* ArrayPropertyTests.m in Sources */ = {isa = PBXBuildFile; fileRef = E81A1FB81955FE0100FDED82 /* ArrayPropertyTests.m */; settings = {COMPILER_FLAGS = "-fobjc-arc-exceptions"; }; };
		E856D216195615A900FB2FCF /* DynamicTests.m in Sources */ = {isa = PBXBuildFile; fileRef = E81A1FBA1955FE0100FDED82 /* DynamicTests.m */; settings = {COMPILER_FLAGS = "-fobjc-arc-exceptions"; }; };
		E856D217195615A900FB2FCF /* EnumeratorTests.m in Sources */ = {isa = PBXBuildFile; fileRef = E81A1FBB1955FE0100FDED82 /* EnumeratorTests.m */; settings = {COMPILER_FLAGS = "-fobjc-arc-exceptions"; }; };
		E856D218195615A900FB2FCF /* LinkTests.m in Sources */ = {isa = PBXBuildFile; fileRef = E81A1FBC1955FE0100FDED82 /* LinkTests.m */; settings = {COMPILER_FLAGS = "-fobjc-arc-exceptions"; }; };
		E856D21A195615A900FB2FCF /* ObjectInterfaceTests.m in Sources */ = {isa = PBXBuildFile; fileRef = E81A1FBE1955FE0100FDED82 /* ObjectInterfaceTests.m */; };
		E856D21B195615A900FB2FCF /* ObjectTests.m in Sources */ = {isa = PBXBuildFile; fileRef = E81A1FBF1955FE0100FDED82 /* ObjectTests.m */; };
		E856D21D195615A900FB2FCF /* QueryTests.m in Sources */ = {isa = PBXBuildFile; fileRef = E81A1FC11955FE0100FDED82 /* QueryTests.m */; };
		E856D21E195615A900FB2FCF /* RealmTests.mm in Sources */ = {isa = PBXBuildFile; fileRef = E81A1FC31955FE0100FDED82 /* RealmTests.mm */; };
		E8917598197A1B350068ACC6 /* UnicodeTests.m in Sources */ = {isa = PBXBuildFile; fileRef = E8917597197A1B350068ACC6 /* UnicodeTests.m */; };
		E8917599197A1B350068ACC6 /* UnicodeTests.m in Sources */ = {isa = PBXBuildFile; fileRef = E8917597197A1B350068ACC6 /* UnicodeTests.m */; };
		E8AE7C261EA436F800CDFF9A /* CompactionTests.swift in Sources */ = {isa = PBXBuildFile; fileRef = E8AE7C251EA436F800CDFF9A /* CompactionTests.swift */; };
		E8C6EAF41DD66C0C00EC1A03 /* RLMSyncUtil_Private.h in Headers */ = {isa = PBXBuildFile; fileRef = 1A1C6E241D3FFCF70077B6E7 /* RLMSyncUtil_Private.h */; settings = {ATTRIBUTES = (Private, ); }; };
		E8C6EAF51DD66C0C00EC1A03 /* RLMSyncUtil_Private.h in Headers */ = {isa = PBXBuildFile; fileRef = 1A1C6E241D3FFCF70077B6E7 /* RLMSyncUtil_Private.h */; settings = {ATTRIBUTES = (Private, ); }; };
		E8DA16F81E81210D0055141C /* CompactionTests.m in Sources */ = {isa = PBXBuildFile; fileRef = E8DA16F71E81210D0055141C /* CompactionTests.m */; };
		E8DA16F91E81210D0055141C /* CompactionTests.m in Sources */ = {isa = PBXBuildFile; fileRef = E8DA16F71E81210D0055141C /* CompactionTests.m */; };
		E8F992BE1F1401C100F634B5 /* RLMObjectBase_Private.h in Headers */ = {isa = PBXBuildFile; fileRef = E8F992BD1F1401C100F634B5 /* RLMObjectBase_Private.h */; settings = {ATTRIBUTES = (Private, ); }; };
		E8F992BF1F1401C100F634B5 /* RLMObjectBase_Private.h in Headers */ = {isa = PBXBuildFile; fileRef = E8F992BD1F1401C100F634B5 /* RLMObjectBase_Private.h */; settings = {ATTRIBUTES = (Private, ); }; };
/* End PBXBuildFile section */

/* Begin PBXContainerItemProxy section */
		3F9D917E2152D41A00474F09 /* PBXContainerItemProxy */ = {
			isa = PBXContainerItemProxy;
			containerPortal = E8D89B8F1955FC6D00CF2B9A /* Project object */;
			proxyType = 1;
			remoteGlobalIDString = 3F1A5E711992EB7400F45F4C;
			remoteInfo = TestHost;
		};
		3F9D91892152D47B00474F09 /* PBXContainerItemProxy */ = {
			isa = PBXContainerItemProxy;
			containerPortal = E8D89B8F1955FC6D00CF2B9A /* Project object */;
			proxyType = 1;
			remoteGlobalIDString = 3F9D91802152D42F00474F09;
			remoteInfo = "TestHost static";
		};
		3FC8BF34212B79F4001C2025 /* PBXContainerItemProxy */ = {
			isa = PBXContainerItemProxy;
			containerPortal = E8D89B8F1955FC6D00CF2B9A /* Project object */;
			proxyType = 1;
			remoteGlobalIDString = 3F1A5E711992EB7400F45F4C;
			remoteInfo = TestHost;
		};
		49E57A1B245C5B0E004AF428 /* PBXContainerItemProxy */ = {
			isa = PBXContainerItemProxy;
			containerPortal = E8D89B8F1955FC6D00CF2B9A /* Project object */;
			proxyType = 1;
			remoteGlobalIDString = 49E57A16245C3F31004AF428;
			remoteInfo = "Download BaaS";
		};
		534DF4CF25B86F3A00655AE2 /* PBXContainerItemProxy */ = {
			isa = PBXContainerItemProxy;
			containerPortal = E8D89B8F1955FC6D00CF2B9A /* Project object */;
			proxyType = 1;
			remoteGlobalIDString = 53124AB725B71AF600771CE4;
			remoteInfo = SwiftUITestHost;
		};
		537689AB24A7DD060008E57B /* PBXContainerItemProxy */ = {
			isa = PBXContainerItemProxy;
			containerPortal = E8D89B8F1955FC6D00CF2B9A /* Project object */;
			proxyType = 1;
			remoteGlobalIDString = 5D660FCB1BE98C560021E04F;
			remoteInfo = RealmSwift;
		};
		53BBF08C25B7436F00D225AD /* PBXContainerItemProxy */ = {
			isa = PBXContainerItemProxy;
			containerPortal = E8D89B8F1955FC6D00CF2B9A /* Project object */;
			proxyType = 1;
			remoteGlobalIDString = 5D660FCB1BE98C560021E04F;
			remoteInfo = RealmSwift;
		};
		5D6157011BE0A3A100A4BD3F /* PBXContainerItemProxy */ = {
			isa = PBXContainerItemProxy;
			containerPortal = E8D89B8F1955FC6D00CF2B9A /* Project object */;
			proxyType = 1;
			remoteGlobalIDString = 3F1A5E711992EB7400F45F4C;
			remoteInfo = TestHost;
		};
		5D660FDE1BE98C7C0021E04F /* PBXContainerItemProxy */ = {
			isa = PBXContainerItemProxy;
			containerPortal = E8D89B8F1955FC6D00CF2B9A /* Project object */;
			proxyType = 1;
			remoteGlobalIDString = 5D660FCB1BE98C560021E04F;
			remoteInfo = RealmSwift;
		};
		5D66102B1BE98DF60021E04F /* PBXContainerItemProxy */ = {
			isa = PBXContainerItemProxy;
			containerPortal = E8D89B8F1955FC6D00CF2B9A /* Project object */;
			proxyType = 1;
			remoteGlobalIDString = 5D659E7D1BE04556006515A0;
			remoteInfo = Realm;
		};
		5DD755D11BE05828002800DA /* PBXContainerItemProxy */ = {
			isa = PBXContainerItemProxy;
			containerPortal = E8D89B8F1955FC6D00CF2B9A /* Project object */;
			proxyType = 1;
			remoteGlobalIDString = 5D659E7D1BE04556006515A0;
			remoteInfo = Realm;
		};
		5DD755D31BE0582A002800DA /* PBXContainerItemProxy */ = {
			isa = PBXContainerItemProxy;
			containerPortal = E8D89B8F1955FC6D00CF2B9A /* Project object */;
			proxyType = 1;
			remoteGlobalIDString = 5DD7557B1BE056DE002800DA;
			remoteInfo = "Realm iOS static";
		};
		E8267FB51D90B79000E001C7 /* PBXContainerItemProxy */ = {
			isa = PBXContainerItemProxy;
			containerPortal = E8D89B8F1955FC6D00CF2B9A /* Project object */;
			proxyType = 1;
			remoteGlobalIDString = 5D659E7D1BE04556006515A0;
			remoteInfo = Realm;
		};
		E8267FB71D90B79000E001C7 /* PBXContainerItemProxy */ = {
			isa = PBXContainerItemProxy;
			containerPortal = E8D89B8F1955FC6D00CF2B9A /* Project object */;
			proxyType = 1;
			remoteGlobalIDString = 3F1A5E711992EB7400F45F4C;
			remoteInfo = TestHost;
		};
/* End PBXContainerItemProxy section */

/* Begin PBXCopyFilesBuildPhase section */
		5D128F291BE984D4001F4FBF /* Embed Frameworks */ = {
			isa = PBXCopyFilesBuildPhase;
			buildActionMask = 2147483647;
			dstPath = "";
			dstSubfolderSpec = 10;
			files = (
				5D128F2A1BE984E5001F4FBF /* Realm.framework in Embed Frameworks */,
			);
			name = "Embed Frameworks";
			runOnlyForDeploymentPostprocessing = 0;
		};
		5D66102D1BE98E360021E04F /* Embed Frameworks */ = {
			isa = PBXCopyFilesBuildPhase;
			buildActionMask = 2147483647;
			dstPath = "";
			dstSubfolderSpec = 10;
			files = (
				5D66102E1BE98E500021E04F /* Realm.framework in Embed Frameworks */,
				5D66102F1BE98E540021E04F /* RealmSwift.framework in Embed Frameworks */,
			);
			name = "Embed Frameworks";
			runOnlyForDeploymentPostprocessing = 0;
		};
		E8267FE41D90B79000E001C7 /* Embed Frameworks */ = {
			isa = PBXCopyFilesBuildPhase;
			buildActionMask = 2147483647;
			dstPath = "";
			dstSubfolderSpec = 10;
			files = (
				E8267FE51D90B79000E001C7 /* Realm.framework in Embed Frameworks */,
				1AA5AEA41D98DF1500ED8C27 /* RealmSwift.framework in Embed Frameworks */,
			);
			name = "Embed Frameworks";
			runOnlyForDeploymentPostprocessing = 0;
		};
/* End PBXCopyFilesBuildPhase section */

/* Begin PBXFileReference section */
		0207AB7C195DF9FB007EFB12 /* RLMMigration_Private.h */ = {isa = PBXFileReference; fileEncoding = 4; lastKnownFileType = sourcecode.c.h; path = RLMMigration_Private.h; sourceTree = "<group>"; };
		0207AB7D195DF9FB007EFB12 /* RLMMigration.h */ = {isa = PBXFileReference; fileEncoding = 4; lastKnownFileType = sourcecode.c.h; path = RLMMigration.h; sourceTree = "<group>"; };
		0207AB7E195DF9FB007EFB12 /* RLMMigration.mm */ = {isa = PBXFileReference; fileEncoding = 4; lastKnownFileType = sourcecode.cpp.objcpp; path = RLMMigration.mm; sourceTree = "<group>"; };
		0207AB85195DFA15007EFB12 /* MigrationTests.mm */ = {isa = PBXFileReference; fileEncoding = 4; lastKnownFileType = sourcecode.cpp.objcpp; path = MigrationTests.mm; sourceTree = "<group>"; };
		0207AB86195DFA15007EFB12 /* SchemaTests.mm */ = {isa = PBXFileReference; fileEncoding = 4; lastKnownFileType = sourcecode.cpp.objcpp; path = SchemaTests.mm; sourceTree = "<group>"; };
		0217D7B819CD0ACD00DE5C32 /* Swift-Tests-Bridging-Header.h */ = {isa = PBXFileReference; lastKnownFileType = sourcecode.c.h; path = "Swift-Tests-Bridging-Header.h"; sourceTree = "<group>"; };
		021A882F1AAFB5BE00EEAC84 /* EncryptionTests.mm */ = {isa = PBXFileReference; lastKnownFileType = sourcecode.cpp.objcpp; path = EncryptionTests.mm; sourceTree = "<group>"; };
		021A88301AAFB5BE00EEAC84 /* ObjectSchemaTests.m */ = {isa = PBXFileReference; lastKnownFileType = sourcecode.c.objc; path = ObjectSchemaTests.m; sourceTree = "<group>"; };
		021A88311AAFB5BE00EEAC84 /* UtilTests.mm */ = {isa = PBXFileReference; lastKnownFileType = sourcecode.cpp.objcpp; path = UtilTests.mm; sourceTree = "<group>"; };
		0237B5421A856F06004ACD57 /* RLMArray_Private.h */ = {isa = PBXFileReference; lastKnownFileType = sourcecode.c.h; path = RLMArray_Private.h; sourceTree = "<group>"; };
		023B19551A3BA90D0067FB81 /* RLMSwiftCollectionBase.h */ = {isa = PBXFileReference; fileEncoding = 4; lastKnownFileType = sourcecode.c.h; path = RLMSwiftCollectionBase.h; sourceTree = "<group>"; };
		023B19561A3BA90D0067FB81 /* RLMSwiftCollectionBase.mm */ = {isa = PBXFileReference; fileEncoding = 4; lastKnownFileType = sourcecode.cpp.objcpp; path = RLMSwiftCollectionBase.mm; sourceTree = "<group>"; };
		023B19571A3BA90D0067FB81 /* RLMObjectBase.h */ = {isa = PBXFileReference; fileEncoding = 4; lastKnownFileType = sourcecode.c.h; path = RLMObjectBase.h; sourceTree = "<group>"; };
		023B19581A3BA90D0067FB81 /* RLMObjectBase.mm */ = {isa = PBXFileReference; fileEncoding = 4; lastKnownFileType = sourcecode.cpp.objcpp; path = RLMObjectBase.mm; sourceTree = "<group>"; };
		023B19F71A423BD20067FB81 /* libc++.dylib */ = {isa = PBXFileReference; lastKnownFileType = "compiled.mach-o.dylib"; name = "libc++.dylib"; path = "usr/lib/libc++.dylib"; sourceTree = SDKROOT; };
		027A4D211AB100E000AA46F9 /* RLMRealmUtil.hpp */ = {isa = PBXFileReference; fileEncoding = 4; lastKnownFileType = sourcecode.cpp.h; path = RLMRealmUtil.hpp; sourceTree = "<group>"; };
		027A4D221AB100E000AA46F9 /* RLMRealmUtil.mm */ = {isa = PBXFileReference; fileEncoding = 4; lastKnownFileType = sourcecode.cpp.objcpp; path = RLMRealmUtil.mm; sourceTree = "<group>"; };
		027A4D291AB1012500AA46F9 /* InterprocessTests.m */ = {isa = PBXFileReference; fileEncoding = 4; lastKnownFileType = sourcecode.c.objc; path = InterprocessTests.m; sourceTree = "<group>"; };
		02AFB4611A80343600E11938 /* PropertyTests.m */ = {isa = PBXFileReference; fileEncoding = 4; lastKnownFileType = sourcecode.c.objc; path = PropertyTests.m; sourceTree = "<group>"; };
		02AFB4621A80343600E11938 /* ResultsTests.m */ = {isa = PBXFileReference; fileEncoding = 4; lastKnownFileType = sourcecode.c.objc; path = ResultsTests.m; sourceTree = "<group>"; };
		02B8EF5819E601D80045A93D /* RLMResults.h */ = {isa = PBXFileReference; fileEncoding = 4; lastKnownFileType = sourcecode.c.h; path = RLMResults.h; sourceTree = "<group>"; };
		02B8EF5B19E7048D0045A93D /* RLMCollection.h */ = {isa = PBXFileReference; fileEncoding = 4; lastKnownFileType = sourcecode.c.h; path = RLMCollection.h; sourceTree = "<group>"; };
		02E334C21A5F3C45009F8810 /* Realm.modulemap */ = {isa = PBXFileReference; lastKnownFileType = "sourcecode.module-map"; path = Realm.modulemap; sourceTree = "<group>"; };
		02E334C41A5F4923009F8810 /* RLMRealm_Private.hpp */ = {isa = PBXFileReference; lastKnownFileType = sourcecode.cpp.h; path = RLMRealm_Private.hpp; sourceTree = "<group>"; };
<<<<<<< HEAD
		0C0FA40125F63DFD00CFB729 /* SwiftMapTests.swift */ = {isa = PBXFileReference; fileEncoding = 4; lastKnownFileType = sourcecode.swift; path = SwiftMapTests.swift; sourceTree = "<group>"; };
		0C3BD4B125C1BDF1007CFDD3 /* RLMDictionary.mm */ = {isa = PBXFileReference; lastKnownFileType = sourcecode.cpp.objcpp; path = RLMDictionary.mm; sourceTree = "<group>"; };
		0C3BD4B225C1BDF1007CFDD3 /* RLMDictionary.h */ = {isa = PBXFileReference; lastKnownFileType = sourcecode.c.h; path = RLMDictionary.h; sourceTree = "<group>"; };
		0C3BD4D225C1C5AB007CFDD3 /* Map.swift */ = {isa = PBXFileReference; lastKnownFileType = sourcecode.swift; path = Map.swift; sourceTree = "<group>"; };
		0C3BD50125C1DE6F007CFDD3 /* RLMDictionary_Private.h */ = {isa = PBXFileReference; lastKnownFileType = sourcecode.c.h; path = RLMDictionary_Private.h; sourceTree = "<group>"; };
=======
>>>>>>> ecae8bf7
		0C57969E25643D7500744CAE /* RLMUUID_Private.hpp */ = {isa = PBXFileReference; fileEncoding = 4; lastKnownFileType = sourcecode.cpp.h; path = RLMUUID_Private.hpp; sourceTree = "<group>"; };
		0C57969F25643D7500744CAE /* RLMUUID.mm */ = {isa = PBXFileReference; fileEncoding = 4; lastKnownFileType = sourcecode.cpp.objcpp; path = RLMUUID.mm; sourceTree = "<group>"; };
		0C7CA7C225C311DA0098A636 /* RLMManagedDictionary.mm */ = {isa = PBXFileReference; lastKnownFileType = sourcecode.cpp.objcpp; path = RLMManagedDictionary.mm; sourceTree = "<group>"; };
		0C86B33825E15B6000775FED /* PrimitiveDictionaryPropertyTests.m */ = {isa = PBXFileReference; fileEncoding = 4; lastKnownFileType = sourcecode.c.objc; path = PrimitiveDictionaryPropertyTests.m; sourceTree = "<group>"; };
		1A0512731D87413000806AEC /* RLMSyncUtil_Private.hpp */ = {isa = PBXFileReference; lastKnownFileType = sourcecode.cpp.h; path = RLMSyncUtil_Private.hpp; sourceTree = "<group>"; };
		1A1C6E241D3FFCF70077B6E7 /* RLMSyncUtil_Private.h */ = {isa = PBXFileReference; lastKnownFileType = sourcecode.c.h; path = RLMSyncUtil_Private.h; sourceTree = "<group>"; };
		1A1EBF861F269E8E00F47698 /* RLMResults_Private.hpp */ = {isa = PBXFileReference; lastKnownFileType = sourcecode.cpp.h; path = RLMResults_Private.hpp; sourceTree = "<group>"; };
		1A33C42A1DAEB9C4001E87AA /* RLMUser_Private.hpp */ = {isa = PBXFileReference; fileEncoding = 4; lastKnownFileType = sourcecode.cpp.h; path = RLMUser_Private.hpp; sourceTree = "<group>"; };
		1A3623651D8384BA00945A54 /* RLMSyncConfiguration.h */ = {isa = PBXFileReference; fileEncoding = 4; lastKnownFileType = sourcecode.c.h; path = RLMSyncConfiguration.h; sourceTree = "<group>"; };
		1A3623661D8384BA00945A54 /* RLMSyncConfiguration.mm */ = {isa = PBXFileReference; fileEncoding = 4; lastKnownFileType = sourcecode.cpp.objcpp; path = RLMSyncConfiguration.mm; sourceTree = "<group>"; };
		1A36236A1D83868F00945A54 /* RLMSyncConfiguration_Private.h */ = {isa = PBXFileReference; lastKnownFileType = sourcecode.c.h; path = RLMSyncConfiguration_Private.h; sourceTree = "<group>"; };
		1A4AC06D1D8BA86200DC9736 /* RLMSyncConfiguration_Private.hpp */ = {isa = PBXFileReference; lastKnownFileType = sourcecode.cpp.h; path = RLMSyncConfiguration_Private.hpp; sourceTree = "<group>"; };
		1A4FFC971D35A71000B4B65C /* RLMSyncUtil.h */ = {isa = PBXFileReference; fileEncoding = 4; lastKnownFileType = sourcecode.c.h; path = RLMSyncUtil.h; sourceTree = "<group>"; };
		1A7B82391D51259F00750296 /* libz.tbd */ = {isa = PBXFileReference; lastKnownFileType = "sourcecode.text-based-dylib-definition"; name = libz.tbd; path = usr/lib/libz.tbd; sourceTree = SDKROOT; };
		1A7DE7021D38460B0029F0AE /* Sync.swift */ = {isa = PBXFileReference; fileEncoding = 4; lastKnownFileType = sourcecode.swift; path = Sync.swift; sourceTree = "<group>"; };
		1A84132E1D4BCCE600C5326F /* RLMSyncUtil.mm */ = {isa = PBXFileReference; fileEncoding = 4; lastKnownFileType = sourcecode.cpp.objcpp; path = RLMSyncUtil.mm; sourceTree = "<group>"; };
		1AA5AE961D989BE000ED8C27 /* SwiftSyncTestCase.swift */ = {isa = PBXFileReference; fileEncoding = 4; lastKnownFileType = sourcecode.swift; lineEnding = 0; name = SwiftSyncTestCase.swift; path = Realm/ObjectServerTests/SwiftSyncTestCase.swift; sourceTree = "<group>"; };
		1AA5AE9A1D98A1B000ED8C27 /* Object-Server-Tests-Bridging-Header.h */ = {isa = PBXFileReference; lastKnownFileType = sourcecode.c.h; name = "Object-Server-Tests-Bridging-Header.h"; path = "Realm/ObjectServerTests/Object-Server-Tests-Bridging-Header.h"; sourceTree = "<group>"; };
		1AA5AE9B1D98A68E00ED8C27 /* RLMSyncTestCase.mm */ = {isa = PBXFileReference; fileEncoding = 4; lastKnownFileType = sourcecode.cpp.objcpp; name = RLMSyncTestCase.mm; path = Realm/ObjectServerTests/RLMSyncTestCase.mm; sourceTree = "<group>"; };
		1AA5AE9D1D98A6D800ED8C27 /* RLMSyncTestCase.h */ = {isa = PBXFileReference; lastKnownFileType = sourcecode.c.h; name = RLMSyncTestCase.h; path = Realm/ObjectServerTests/RLMSyncTestCase.h; sourceTree = "<group>"; };
		1AA5AE9F1D98C99500ED8C27 /* SwiftObjectServerTests.swift */ = {isa = PBXFileReference; fileEncoding = 4; lastKnownFileType = sourcecode.swift; name = SwiftObjectServerTests.swift; path = Realm/ObjectServerTests/SwiftObjectServerTests.swift; sourceTree = "<group>"; };
		1AB605D21D495927007F53DE /* RealmCollection.swift */ = {isa = PBXFileReference; fileEncoding = 4; lastKnownFileType = sourcecode.swift; path = RealmCollection.swift; sourceTree = "<group>"; };
		1ABDCDAD1D792FEB003489E3 /* RLMUser.h */ = {isa = PBXFileReference; fileEncoding = 4; lastKnownFileType = sourcecode.c.h; path = RLMUser.h; sourceTree = "<group>"; };
		1ABDCDAF1D793008003489E3 /* RLMUser.mm */ = {isa = PBXFileReference; fileEncoding = 4; lastKnownFileType = sourcecode.cpp.objcpp; path = RLMUser.mm; sourceTree = "<group>"; };
		1ABF256A1D528B9900BAC441 /* RLMSyncSession_Private.hpp */ = {isa = PBXFileReference; lastKnownFileType = sourcecode.cpp.h; path = RLMSyncSession_Private.hpp; sourceTree = "<group>"; };
		1ABF256D1D52AB6200BAC441 /* RLMRealmConfiguration+Sync.h */ = {isa = PBXFileReference; fileEncoding = 4; lastKnownFileType = sourcecode.c.h; path = "RLMRealmConfiguration+Sync.h"; sourceTree = "<group>"; };
		1ABF256E1D52AB6200BAC441 /* RLMRealmConfiguration+Sync.mm */ = {isa = PBXFileReference; fileEncoding = 4; lastKnownFileType = sourcecode.cpp.objcpp; path = "RLMRealmConfiguration+Sync.mm"; sourceTree = "<group>"; };
		1AD3870A1D4A7FBB00479110 /* RLMSyncSession.h */ = {isa = PBXFileReference; fileEncoding = 4; lastKnownFileType = sourcecode.c.h; path = RLMSyncSession.h; sourceTree = "<group>"; };
		1AD3870B1D4A7FBB00479110 /* RLMSyncSession.mm */ = {isa = PBXFileReference; fileEncoding = 4; lastKnownFileType = sourcecode.cpp.objcpp; path = RLMSyncSession.mm; sourceTree = "<group>"; };
		1AD397CC1F72FFC5002AA897 /* RLMRealm+Sync.mm */ = {isa = PBXFileReference; fileEncoding = 4; lastKnownFileType = sourcecode.cpp.objcpp; path = "RLMRealm+Sync.mm"; sourceTree = "<group>"; };
		1AD397CD1F72FFC6002AA897 /* RLMRealm+Sync.h */ = {isa = PBXFileReference; fileEncoding = 4; lastKnownFileType = sourcecode.c.h; path = "RLMRealm+Sync.h"; sourceTree = "<group>"; };
		1AF64DD01DA304A90081EB15 /* RLMUser+ObjectServerTests.h */ = {isa = PBXFileReference; fileEncoding = 4; lastKnownFileType = sourcecode.c.h; name = "RLMUser+ObjectServerTests.h"; path = "Realm/ObjectServerTests/RLMUser+ObjectServerTests.h"; sourceTree = "<group>"; };
		1AF64DD11DA304A90081EB15 /* RLMUser+ObjectServerTests.mm */ = {isa = PBXFileReference; fileEncoding = 4; lastKnownFileType = sourcecode.cpp.objcpp; name = "RLMUser+ObjectServerTests.mm"; path = "Realm/ObjectServerTests/RLMUser+ObjectServerTests.mm"; sourceTree = "<group>"; };
		1AF7EA941D340AF70001A9B5 /* RLMSyncManager.h */ = {isa = PBXFileReference; fileEncoding = 4; lastKnownFileType = sourcecode.c.h; path = RLMSyncManager.h; sourceTree = "<group>"; };
		1AF7EA951D340AF70001A9B5 /* RLMSyncManager.mm */ = {isa = PBXFileReference; fileEncoding = 4; lastKnownFileType = sourcecode.cpp.objcpp; path = RLMSyncManager.mm; sourceTree = "<group>"; };
		1AF7EA981D340D1F0001A9B5 /* RLMSyncManager_Private.hpp */ = {isa = PBXFileReference; lastKnownFileType = sourcecode.cpp.h; path = RLMSyncManager_Private.hpp; sourceTree = "<group>"; };
		26F3CA681986CC86004623E1 /* SwiftPropertyTypeTest.swift */ = {isa = PBXFileReference; fileEncoding = 4; lastKnownFileType = sourcecode.swift; path = SwiftPropertyTypeTest.swift; sourceTree = "<group>"; };
		297FBEFA1C19F696009D1118 /* RLMTestCaseUtils.swift */ = {isa = PBXFileReference; fileEncoding = 4; lastKnownFileType = sourcecode.swift; path = RLMTestCaseUtils.swift; sourceTree = "<group>"; };
		29B7FDF51C0DA6560023224E /* Error.swift */ = {isa = PBXFileReference; fileEncoding = 4; lastKnownFileType = sourcecode.swift; path = Error.swift; sourceTree = "<group>"; };
		29B7FDF71C0DE76B0023224E /* fileformat-pre-null.realm */ = {isa = PBXFileReference; lastKnownFileType = file; path = "fileformat-pre-null.realm"; sourceTree = "<group>"; };
		29EDB8D71A7703C500458D80 /* RLMObjectStore.h */ = {isa = PBXFileReference; fileEncoding = 4; lastKnownFileType = sourcecode.c.h; path = RLMObjectStore.h; sourceTree = "<group>"; };
		29EDB8E01A77070200458D80 /* RLMRealm_Private.h */ = {isa = PBXFileReference; fileEncoding = 4; lastKnownFileType = sourcecode.c.h; path = RLMRealm_Private.h; sourceTree = "<group>"; };
		29EDB8E51A7710B700458D80 /* RLMResults_Private.h */ = {isa = PBXFileReference; fileEncoding = 4; lastKnownFileType = sourcecode.c.h; path = RLMResults_Private.h; sourceTree = "<group>"; };
		29EDB8E91A7712E500458D80 /* RLMObjectSchema_Private.h */ = {isa = PBXFileReference; fileEncoding = 4; lastKnownFileType = sourcecode.c.h; path = RLMObjectSchema_Private.h; sourceTree = "<group>"; };
		3F0338491E6F466D00F9E288 /* RLMAccessor.hpp */ = {isa = PBXFileReference; lastKnownFileType = sourcecode.cpp.h; path = RLMAccessor.hpp; sourceTree = "<group>"; };
		3F04EA2D1992BEE400C2CE2E /* PerformanceTests.m */ = {isa = PBXFileReference; fileEncoding = 4; lastKnownFileType = sourcecode.c.objc; path = PerformanceTests.m; sourceTree = "<group>"; };
		3F0F029D1B6FFE610046A4D5 /* KVOTests.mm */ = {isa = PBXFileReference; fileEncoding = 4; lastKnownFileType = sourcecode.cpp.objcpp; path = KVOTests.mm; sourceTree = "<group>"; };
		3F0F02AC1B6FFF3D0046A4D5 /* RLMObservation.hpp */ = {isa = PBXFileReference; fileEncoding = 4; lastKnownFileType = sourcecode.cpp.h; path = RLMObservation.hpp; sourceTree = "<group>"; };
		3F0F02AD1B6FFF3D0046A4D5 /* RLMObservation.mm */ = {isa = PBXFileReference; fileEncoding = 4; lastKnownFileType = sourcecode.cpp.objcpp; path = RLMObservation.mm; sourceTree = "<group>"; };
		3F102CBC23DBC68300108FD2 /* Combine.swift */ = {isa = PBXFileReference; lastKnownFileType = sourcecode.swift; path = Combine.swift; sourceTree = "<group>"; };
		3F1A5E721992EB7400F45F4C /* TestHost.app */ = {isa = PBXFileReference; explicitFileType = wrapper.application; includeInIndex = 0; path = TestHost.app; sourceTree = BUILT_PRODUCTS_DIR; };
		3F20DA2019BE1EA6007DE308 /* RLMUpdateChecker.hpp */ = {isa = PBXFileReference; fileEncoding = 4; lastKnownFileType = sourcecode.cpp.h; path = RLMUpdateChecker.hpp; sourceTree = "<group>"; };
		3F20DA2119BE1EA6007DE308 /* RLMUpdateChecker.mm */ = {isa = PBXFileReference; fileEncoding = 4; lastKnownFileType = sourcecode.cpp.objcpp; path = RLMUpdateChecker.mm; sourceTree = "<group>"; };
		3F222C4D1E26F51300CA0713 /* ThreadSafeReference.swift */ = {isa = PBXFileReference; fileEncoding = 4; lastKnownFileType = sourcecode.swift; path = ThreadSafeReference.swift; sourceTree = "<group>"; };
		3F2633C21E9D630000B32D30 /* PrimitiveListTests.swift */ = {isa = PBXFileReference; fileEncoding = 4; lastKnownFileType = sourcecode.swift; path = PrimitiveListTests.swift; sourceTree = "<group>"; };
		3F275EBD2433A5DA00161E7F /* RLMApp_Private.hpp */ = {isa = PBXFileReference; fileEncoding = 4; lastKnownFileType = sourcecode.cpp.h; path = RLMApp_Private.hpp; sourceTree = "<group>"; };
		3F2E66611CA0B9D5004761D5 /* NotificationTests.m */ = {isa = PBXFileReference; fileEncoding = 4; lastKnownFileType = sourcecode.c.objc; path = NotificationTests.m; sourceTree = "<group>"; };
		3F35027722C43C5200FDC1E5 /* TestHost-static.xcconfig */ = {isa = PBXFileReference; lastKnownFileType = text.xcconfig; path = "TestHost-static.xcconfig"; sourceTree = "<group>"; };
		3F452EC519C2279800AFC154 /* RLMSwiftSupport.m */ = {isa = PBXFileReference; fileEncoding = 4; lastKnownFileType = sourcecode.c.objc; name = RLMSwiftSupport.m; path = Realm/RLMSwiftSupport.m; sourceTree = SOURCE_ROOT; };
		3F4E324B1B98C6C700183A69 /* RLMSchema_Private.hpp */ = {isa = PBXFileReference; lastKnownFileType = sourcecode.cpp.h; path = RLMSchema_Private.hpp; sourceTree = "<group>"; };
		3F4F3ACF23F71C790048DB43 /* RLMDecimal128.mm */ = {isa = PBXFileReference; fileEncoding = 4; lastKnownFileType = sourcecode.cpp.objcpp; path = RLMDecimal128.mm; sourceTree = "<group>"; };
		3F4F3AD023F71C790048DB43 /* RLMObjectId.h */ = {isa = PBXFileReference; fileEncoding = 4; lastKnownFileType = sourcecode.c.h; path = RLMObjectId.h; sourceTree = "<group>"; };
		3F4F3AD123F71C790048DB43 /* RLMDecimal128_Private.hpp */ = {isa = PBXFileReference; fileEncoding = 4; lastKnownFileType = sourcecode.cpp.h; path = RLMDecimal128_Private.hpp; sourceTree = "<group>"; };
		3F4F3AD223F71C790048DB43 /* RLMObjectId.mm */ = {isa = PBXFileReference; fileEncoding = 4; lastKnownFileType = sourcecode.cpp.objcpp; path = RLMObjectId.mm; sourceTree = "<group>"; };
		3F4F3AD323F71C790048DB43 /* RLMDecimal128.h */ = {isa = PBXFileReference; fileEncoding = 4; lastKnownFileType = sourcecode.c.h; path = RLMDecimal128.h; sourceTree = "<group>"; };
		3F4F3AD423F71C790048DB43 /* RLMObjectId_Private.hpp */ = {isa = PBXFileReference; fileEncoding = 4; lastKnownFileType = sourcecode.cpp.h; path = RLMObjectId_Private.hpp; sourceTree = "<group>"; };
		3F558C7E22C29A02002F0F30 /* TestUtils.mm */ = {isa = PBXFileReference; fileEncoding = 4; lastKnownFileType = sourcecode.cpp.objcpp; name = TestUtils.mm; path = Realm/TestUtils/TestUtils.mm; sourceTree = "<group>"; };
		3F558C7F22C29A02002F0F30 /* RLMTestCase.h */ = {isa = PBXFileReference; fileEncoding = 4; lastKnownFileType = sourcecode.c.h; name = RLMTestCase.h; path = Realm/TestUtils/include/RLMTestCase.h; sourceTree = "<group>"; };
		3F558C8022C29A02002F0F30 /* RLMMultiProcessTestCase.h */ = {isa = PBXFileReference; fileEncoding = 4; lastKnownFileType = sourcecode.c.h; name = RLMMultiProcessTestCase.h; path = Realm/TestUtils/include/RLMMultiProcessTestCase.h; sourceTree = "<group>"; };
		3F558C8122C29A02002F0F30 /* RLMTestObjects.h */ = {isa = PBXFileReference; fileEncoding = 4; lastKnownFileType = sourcecode.c.h; name = RLMTestObjects.h; path = Realm/TestUtils/include/RLMTestObjects.h; sourceTree = "<group>"; };
		3F558C8222C29A02002F0F30 /* RLMTestObjects.m */ = {isa = PBXFileReference; fileEncoding = 4; lastKnownFileType = sourcecode.c.objc; name = RLMTestObjects.m; path = Realm/TestUtils/RLMTestObjects.m; sourceTree = "<group>"; };
		3F558C8322C29A02002F0F30 /* RLMTestCase.m */ = {isa = PBXFileReference; fileEncoding = 4; lastKnownFileType = sourcecode.c.objc; name = RLMTestCase.m; path = Realm/TestUtils/RLMTestCase.m; sourceTree = "<group>"; };
		3F558C8422C29A03002F0F30 /* RLMAssertions.h */ = {isa = PBXFileReference; fileEncoding = 4; lastKnownFileType = sourcecode.c.h; name = RLMAssertions.h; path = Realm/TestUtils/include/RLMAssertions.h; sourceTree = "<group>"; };
		3F558C8522C29A03002F0F30 /* RLMMultiProcessTestCase.m */ = {isa = PBXFileReference; fileEncoding = 4; lastKnownFileType = sourcecode.c.objc; name = RLMMultiProcessTestCase.m; path = Realm/TestUtils/RLMMultiProcessTestCase.m; sourceTree = "<group>"; };
		3F558C8622C29A03002F0F30 /* TestUtils.h */ = {isa = PBXFileReference; fileEncoding = 4; lastKnownFileType = sourcecode.c.h; name = TestUtils.h; path = Realm/TestUtils/include/TestUtils.h; sourceTree = "<group>"; };
		3F572C901F2BDA9F00F6C9AB /* PrimitiveArrayPropertyTests.m */ = {isa = PBXFileReference; fileEncoding = 4; lastKnownFileType = sourcecode.c.objc; path = PrimitiveArrayPropertyTests.m; sourceTree = "<group>"; };
		3F572C911F2BDA9F00F6C9AB /* ThreadSafeReferenceTests.m */ = {isa = PBXFileReference; fileEncoding = 4; lastKnownFileType = sourcecode.c.objc; path = ThreadSafeReferenceTests.m; sourceTree = "<group>"; };
		3F67DB391E26D69C0024533D /* RLMThreadSafeReference.h */ = {isa = PBXFileReference; fileEncoding = 4; lastKnownFileType = sourcecode.c.h; path = RLMThreadSafeReference.h; sourceTree = "<group>"; };
		3F67DB3A1E26D69C0024533D /* RLMThreadSafeReference_Private.hpp */ = {isa = PBXFileReference; fileEncoding = 4; lastKnownFileType = sourcecode.cpp.h; path = RLMThreadSafeReference_Private.hpp; sourceTree = "<group>"; };
		3F67DB3B1E26D69C0024533D /* RLMThreadSafeReference.mm */ = {isa = PBXFileReference; fileEncoding = 4; lastKnownFileType = sourcecode.cpp.objcpp; path = RLMThreadSafeReference.mm; sourceTree = "<group>"; };
		3F68BFCD1B558CA800D50FBD /* RLMPrefix.h */ = {isa = PBXFileReference; lastKnownFileType = sourcecode.c.h; path = RLMPrefix.h; sourceTree = "<group>"; };
		3F73BC841E3A870F00FE80B6 /* ThreadSafeReferenceTests.swift */ = {isa = PBXFileReference; fileEncoding = 4; lastKnownFileType = sourcecode.swift; path = ThreadSafeReferenceTests.swift; sourceTree = "<group>"; };
		3F73BC871E3A876600FE80B6 /* ObjectServerTests-Info.plist */ = {isa = PBXFileReference; fileEncoding = 4; lastKnownFileType = text.plist.xml; name = "ObjectServerTests-Info.plist"; path = "Realm/ObjectServerTests/ObjectServerTests-Info.plist"; sourceTree = "<group>"; };
		3F73BC8A1E3A876600FE80B6 /* RLMTestUtils.h */ = {isa = PBXFileReference; fileEncoding = 4; lastKnownFileType = sourcecode.c.h; name = RLMTestUtils.h; path = Realm/ObjectServerTests/RLMTestUtils.h; sourceTree = "<group>"; };
		3F73BC8B1E3A876600FE80B6 /* RLMTestUtils.m */ = {isa = PBXFileReference; fileEncoding = 4; lastKnownFileType = sourcecode.c.objc; name = RLMTestUtils.m; path = Realm/ObjectServerTests/RLMTestUtils.m; sourceTree = "<group>"; };
		3F73BC931E3A878500FE80B6 /* NSError+RLMSync.h */ = {isa = PBXFileReference; fileEncoding = 4; lastKnownFileType = sourcecode.c.h; path = "NSError+RLMSync.h"; sourceTree = "<group>"; };
		3F73BC941E3A878500FE80B6 /* NSError+RLMSync.m */ = {isa = PBXFileReference; fileEncoding = 4; lastKnownFileType = sourcecode.c.objc; path = "NSError+RLMSync.m"; sourceTree = "<group>"; };
		3F7556731BE95A050058BC7E /* AsyncTests.mm */ = {isa = PBXFileReference; fileEncoding = 4; lastKnownFileType = sourcecode.cpp.objcpp; path = AsyncTests.mm; sourceTree = "<group>"; };
		3F8C9D0E25CDC739003DA7F6 /* RealmXcode11.xctestplan */ = {isa = PBXFileReference; lastKnownFileType = text; path = RealmXcode11.xctestplan; sourceTree = "<group>"; };
		3F8C9D0F25CDC971003DA7F6 /* RealmSwiftXcode11.xctestplan */ = {isa = PBXFileReference; lastKnownFileType = text; path = RealmSwiftXcode11.xctestplan; sourceTree = "<group>"; };
		3F8C9D1025CDC98F003DA7F6 /* ObjectServerTests.xctestplan */ = {isa = PBXFileReference; lastKnownFileType = text; path = ObjectServerTests.xctestplan; sourceTree = "<group>"; };
		3F8C9D1125CDC99D003DA7F6 /* ObjectServerTestsXcode11.xctestplan */ = {isa = PBXFileReference; lastKnownFileType = text; path = ObjectServerTestsXcode11.xctestplan; sourceTree = "<group>"; };
		3F8C9D1225CDD301003DA7F6 /* RealmiOSstatic.xctestplan */ = {isa = PBXFileReference; lastKnownFileType = text; name = RealmiOSstatic.xctestplan; path = Configuration/RealmiOSstatic.xctestplan; sourceTree = "<group>"; };
		3F8C9D1325CDD314003DA7F6 /* RealmiOSstaticXcode11.xctestplan */ = {isa = PBXFileReference; lastKnownFileType = text; name = RealmiOSstaticXcode11.xctestplan; path = Configuration/RealmiOSstaticXcode11.xctestplan; sourceTree = "<group>"; };
		3F9816292317763000C3543D /* libc++.tbd */ = {isa = PBXFileReference; lastKnownFileType = "sourcecode.text-based-dylib-definition"; name = "libc++.tbd"; path = "usr/lib/libc++.tbd"; sourceTree = SDKROOT; };
		3F9863B91D36876B00641C98 /* RLMClassInfo.mm */ = {isa = PBXFileReference; fileEncoding = 4; lastKnownFileType = sourcecode.cpp.objcpp; path = RLMClassInfo.mm; sourceTree = "<group>"; };
		3F9863BA1D36876B00641C98 /* RLMClassInfo.hpp */ = {isa = PBXFileReference; fileEncoding = 4; lastKnownFileType = sourcecode.cpp.h; path = RLMClassInfo.hpp; sourceTree = "<group>"; };
		3F9D91872152D42F00474F09 /* TestHost static.app */ = {isa = PBXFileReference; explicitFileType = wrapper.application; includeInIndex = 0; path = "TestHost static.app"; sourceTree = BUILT_PRODUCTS_DIR; };
		3FB56E7E250D457A00A6216B /* ObjectServerTests.xcconfig */ = {isa = PBXFileReference; lastKnownFileType = text.xcconfig; path = ObjectServerTests.xcconfig; sourceTree = "<group>"; };
		3FB6ABD62416A26100E318C2 /* ObjectId.swift */ = {isa = PBXFileReference; lastKnownFileType = sourcecode.swift; path = ObjectId.swift; sourceTree = "<group>"; };
		3FB6ABD82416A27000E318C2 /* Decimal128.swift */ = {isa = PBXFileReference; lastKnownFileType = sourcecode.swift; path = Decimal128.swift; sourceTree = "<group>"; };
		3FBEF6781C63D66100F6935B /* RLMCollection_Private.hpp */ = {isa = PBXFileReference; fileEncoding = 4; lastKnownFileType = sourcecode.cpp.h; path = RLMCollection_Private.hpp; sourceTree = "<group>"; };
		3FBEF6791C63D66100F6935B /* RLMCollection.mm */ = {isa = PBXFileReference; fileEncoding = 4; lastKnownFileType = sourcecode.cpp.objcpp; path = RLMCollection.mm; sourceTree = "<group>"; };
		3FC3F910241808B300E27322 /* RLMEmbeddedObject.h */ = {isa = PBXFileReference; fileEncoding = 4; lastKnownFileType = sourcecode.c.h; path = RLMEmbeddedObject.h; sourceTree = "<group>"; };
		3FC3F911241808B300E27322 /* RLMEmbeddedObject.mm */ = {isa = PBXFileReference; fileEncoding = 4; lastKnownFileType = sourcecode.cpp.objcpp; path = RLMEmbeddedObject.mm; sourceTree = "<group>"; };
		3FC3F9162419B63100E27322 /* EmbeddedObject.swift */ = {isa = PBXFileReference; fileEncoding = 4; lastKnownFileType = sourcecode.swift; path = EmbeddedObject.swift; sourceTree = "<group>"; };
		3FCB1A7422A9B0A2003807FB /* CodableTests.swift */ = {isa = PBXFileReference; lastKnownFileType = sourcecode.swift; path = CodableTests.swift; sourceTree = "<group>"; };
		3FE2BE0223D8CAD1002860E9 /* CombineTests.swift */ = {isa = PBXFileReference; lastKnownFileType = sourcecode.swift; path = CombineTests.swift; sourceTree = "<group>"; };
		3FE5818322C2B4B900BA10E7 /* Nonsync.swift */ = {isa = PBXFileReference; fileEncoding = 4; lastKnownFileType = sourcecode.swift; path = Nonsync.swift; sourceTree = "<group>"; };
		3FE5818422C2B4B900BA10E7 /* ObjectiveCSupport+Sync.swift */ = {isa = PBXFileReference; fileEncoding = 4; lastKnownFileType = sourcecode.swift; path = "ObjectiveCSupport+Sync.swift"; sourceTree = "<group>"; };
		3FE5B4D424CF3F06004D4EF3 /* realm-monorepo.xcframework */ = {isa = PBXFileReference; lastKnownFileType = wrapper.xcframework; name = "realm-monorepo.xcframework"; path = "core/realm-monorepo.xcframework"; sourceTree = "<group>"; };
		3FE79FF719BA6A5900780C9A /* RLMSwiftSupport.h */ = {isa = PBXFileReference; fileEncoding = 4; lastKnownFileType = sourcecode.c.h; path = RLMSwiftSupport.h; sourceTree = "<group>"; };
		3FEB383C1E70AC6900F22712 /* ObjectCreationTests.mm */ = {isa = PBXFileReference; fileEncoding = 4; lastKnownFileType = sourcecode.cpp.objcpp; path = ObjectCreationTests.mm; sourceTree = "<group>"; };
		3FEC4A3D1BBB188B00F009C3 /* SwiftSchemaTests.swift */ = {isa = PBXFileReference; fileEncoding = 4; lastKnownFileType = sourcecode.swift; path = SwiftSchemaTests.swift; sourceTree = "<group>"; };
		3FED692E25CDC40100F29B99 /* RealmSwift.xctestplan */ = {isa = PBXFileReference; lastKnownFileType = text; path = RealmSwift.xctestplan; sourceTree = "<group>"; };
		3FED692F25CDC46800F29B99 /* Realm.xctestplan */ = {isa = PBXFileReference; lastKnownFileType = text; path = Realm.xctestplan; sourceTree = "<group>"; };
		494566A8246E8C59000FD07F /* ObjectiveCSupport+BSON.swift */ = {isa = PBXFileReference; lastKnownFileType = sourcecode.swift; path = "ObjectiveCSupport+BSON.swift"; sourceTree = "<group>"; };
		4993220224129DCD00A0EC8E /* RLMCredentials_Private.hpp */ = {isa = PBXFileReference; fileEncoding = 4; lastKnownFileType = sourcecode.cpp.h; path = RLMCredentials_Private.hpp; sourceTree = "<group>"; };
		4993220324129DCD00A0EC8E /* RLMCredentials.h */ = {isa = PBXFileReference; fileEncoding = 4; lastKnownFileType = sourcecode.c.h; path = RLMCredentials.h; sourceTree = "<group>"; };
		4993220424129DCD00A0EC8E /* RLMCredentials.mm */ = {isa = PBXFileReference; fileEncoding = 4; lastKnownFileType = sourcecode.cpp.objcpp; path = RLMCredentials.mm; sourceTree = "<group>"; };
		4993220524129DCD00A0EC8E /* RLMApp.mm */ = {isa = PBXFileReference; fileEncoding = 4; lastKnownFileType = sourcecode.cpp.objcpp; path = RLMApp.mm; sourceTree = "<group>"; };
		4993220724129DCE00A0EC8E /* RLMApp.h */ = {isa = PBXFileReference; fileEncoding = 4; lastKnownFileType = sourcecode.c.h; path = RLMApp.h; sourceTree = "<group>"; };
		4993221424129E6500A0EC8E /* RLMNetworkTransport.mm */ = {isa = PBXFileReference; fileEncoding = 4; lastKnownFileType = sourcecode.cpp.objcpp; path = RLMNetworkTransport.mm; sourceTree = "<group>"; };
		4993221524129E6600A0EC8E /* RLMNetworkTransport.h */ = {isa = PBXFileReference; fileEncoding = 4; lastKnownFileType = sourcecode.c.h; path = RLMNetworkTransport.h; sourceTree = "<group>"; };
		4996EA9D2465BB8A003A1F51 /* BSON.swift */ = {isa = PBXFileReference; lastKnownFileType = sourcecode.swift; path = BSON.swift; sourceTree = "<group>"; };
		4996EA9F2465C44E003A1F51 /* SwiftBSONTests.swift */ = {isa = PBXFileReference; lastKnownFileType = sourcecode.swift; name = SwiftBSONTests.swift; path = Realm/ObjectServerTests/SwiftBSONTests.swift; sourceTree = "<group>"; };
		49D9DFC4246C8E48003AD31D /* setup_baas.rb */ = {isa = PBXFileReference; lastKnownFileType = text.script.ruby; name = setup_baas.rb; path = Realm/ObjectServerTests/setup_baas.rb; sourceTree = "<group>"; };
		49E12CEF245DB7CC00359DF1 /* RLMBSON.mm */ = {isa = PBXFileReference; lastKnownFileType = sourcecode.cpp.objcpp; path = RLMBSON.mm; sourceTree = "<group>"; };
		49E12CF1245DB7E800359DF1 /* RLMBSON.h */ = {isa = PBXFileReference; lastKnownFileType = sourcecode.c.h; path = RLMBSON.h; sourceTree = "<group>"; };
		49E12CF4245DBF8A00359DF1 /* RLMBSON_Private.hpp */ = {isa = PBXFileReference; lastKnownFileType = sourcecode.cpp.h; path = RLMBSON_Private.hpp; sourceTree = "<group>"; };
		53124A4F25B714EC00771CE4 /* SwiftUITestHost.xcconfig */ = {isa = PBXFileReference; lastKnownFileType = text.xcconfig; path = SwiftUITestHost.xcconfig; sourceTree = "<group>"; };
		53124AB825B71AF600771CE4 /* SwiftUITestHost.app */ = {isa = PBXFileReference; explicitFileType = wrapper.application; includeInIndex = 0; path = SwiftUITestHost.app; sourceTree = BUILT_PRODUCTS_DIR; };
		53124AD425B71AF700771CE4 /* SwiftUITestHostUITests.xctest */ = {isa = PBXFileReference; explicitFileType = wrapper.cfbundle; includeInIndex = 0; path = SwiftUITestHostUITests.xctest; sourceTree = BUILT_PRODUCTS_DIR; };
		53124AD825B71AF700771CE4 /* SwiftUITestHostUITests.swift */ = {isa = PBXFileReference; lastKnownFileType = sourcecode.swift; path = SwiftUITestHostUITests.swift; sourceTree = "<group>"; };
		53124ADA25B71AF700771CE4 /* Info.plist */ = {isa = PBXFileReference; lastKnownFileType = text.plist.xml; path = Info.plist; sourceTree = "<group>"; };
		532E916E24AA533A003FD9DB /* TimeoutProxyServer.swift */ = {isa = PBXFileReference; lastKnownFileType = sourcecode.swift; name = TimeoutProxyServer.swift; path = Realm/ObjectServerTests/TimeoutProxyServer.swift; sourceTree = "<group>"; };
		53343A7C25D7292E0008F97A /* SwiftUITestHost.xctestplan */ = {isa = PBXFileReference; lastKnownFileType = text; path = SwiftUITestHost.xctestplan; sourceTree = "<group>"; };
		5346E7312487AC9D00595C68 /* RLMBSONTests.mm */ = {isa = PBXFileReference; lastKnownFileType = sourcecode.cpp.objcpp; name = RLMBSONTests.mm; path = Realm/ObjectServerTests/RLMBSONTests.mm; sourceTree = "<group>"; };
		535EA9E125B0919800DBF3CD /* SwiftUI.swift */ = {isa = PBXFileReference; fileEncoding = 4; lastKnownFileType = sourcecode.swift; path = SwiftUI.swift; sourceTree = "<group>"; };
		535EAA7425B0B02B00DBF3CD /* SwiftUITests.swift */ = {isa = PBXFileReference; fileEncoding = 4; lastKnownFileType = sourcecode.swift; path = SwiftUITests.swift; sourceTree = "<group>"; };
		53626A8C25D3172000D9515D /* SwiftUITestHostTests.xcconfig */ = {isa = PBXFileReference; lastKnownFileType = text.xcconfig; path = SwiftUITestHostTests.xcconfig; sourceTree = "<group>"; };
		53626AAE25D31CAC00D9515D /* Objects.swift */ = {isa = PBXFileReference; lastKnownFileType = sourcecode.swift; path = Objects.swift; sourceTree = "<group>"; };
		536B7C0B24A4C223006B535D /* dependencies.list */ = {isa = PBXFileReference; fileEncoding = 4; lastKnownFileType = text; path = dependencies.list; sourceTree = "<group>"; };
		537130C724A9E417001FDBBC /* RealmServer.swift */ = {isa = PBXFileReference; lastKnownFileType = sourcecode.swift; name = RealmServer.swift; path = Realm/ObjectServerTests/RealmServer.swift; sourceTree = "<group>"; };
		53A34E3325CDA0AC00698930 /* LaunchScreen.storyboard */ = {isa = PBXFileReference; fileEncoding = 4; lastKnownFileType = file.storyboard; path = LaunchScreen.storyboard; sourceTree = "<group>"; };
		53A34E3425CDA0AC00698930 /* SwiftUITestHostApp.swift */ = {isa = PBXFileReference; fileEncoding = 4; lastKnownFileType = sourcecode.swift; path = SwiftUITestHostApp.swift; sourceTree = "<group>"; };
		53A34E3525CDA0AC00698930 /* Info.plist */ = {isa = PBXFileReference; fileEncoding = 4; lastKnownFileType = text.plist.xml; path = Info.plist; sourceTree = "<group>"; };
		53CCC6C3257EC8A300A8FC50 /* RLMApp_Private.h */ = {isa = PBXFileReference; fileEncoding = 4; lastKnownFileType = sourcecode.c.h; path = RLMApp_Private.h; sourceTree = "<group>"; };
		53CCC6E7257EC8C300A8FC50 /* RLMUser_Private.h */ = {isa = PBXFileReference; fileEncoding = 4; lastKnownFileType = sourcecode.c.h; path = RLMUser_Private.h; sourceTree = "<group>"; };
		5B77EACD1DCC5614006AB51D /* ObjectiveCSupport.swift */ = {isa = PBXFileReference; fileEncoding = 4; lastKnownFileType = sourcecode.swift; path = ObjectiveCSupport.swift; sourceTree = "<group>"; };
		5BC537151DD5B8D70055C524 /* ObjectiveCSupportTests.swift */ = {isa = PBXFileReference; fileEncoding = 4; lastKnownFileType = sourcecode.swift; path = ObjectiveCSupportTests.swift; sourceTree = "<group>"; };
		5D03FB1E1E0DAFBA007D53EA /* PredicateUtilTests.mm */ = {isa = PBXFileReference; fileEncoding = 4; lastKnownFileType = sourcecode.cpp.objcpp; path = PredicateUtilTests.mm; sourceTree = "<group>"; };
		5D1534B71CCFF545008976D7 /* LinkingObjects.swift */ = {isa = PBXFileReference; fileEncoding = 4; lastKnownFileType = sourcecode.swift; path = LinkingObjects.swift; sourceTree = "<group>"; };
		5D1BF1FE1EF9875300B7DC87 /* RLMCollection_Private.h */ = {isa = PBXFileReference; lastKnownFileType = sourcecode.c.h; path = RLMCollection_Private.h; sourceTree = "<group>"; };
		5D2E8F651C98DC0D00187B09 /* RLMProperty_Private.hpp */ = {isa = PBXFileReference; fileEncoding = 4; lastKnownFileType = sourcecode.cpp.h; path = RLMProperty_Private.hpp; sourceTree = "<group>"; };
		5D3E1A2C1C1FC6D5002913BA /* RLMPredicateUtil.hpp */ = {isa = PBXFileReference; fileEncoding = 4; lastKnownFileType = sourcecode.cpp.h; path = RLMPredicateUtil.hpp; sourceTree = "<group>"; };
		5D3E1A2D1C1FC6D5002913BA /* RLMPredicateUtil.mm */ = {isa = PBXFileReference; fileEncoding = 4; lastKnownFileType = sourcecode.cpp.objcpp; path = RLMPredicateUtil.mm; sourceTree = "<group>"; };
		5D432B8C1CC0713F00A610A9 /* LinkingObjectsTests.mm */ = {isa = PBXFileReference; fileEncoding = 4; lastKnownFileType = sourcecode.cpp.objcpp; path = LinkingObjectsTests.mm; sourceTree = "<group>"; };
		5D6156F51BE077E600A4BD3F /* RLMPlatform.h.in */ = {isa = PBXFileReference; fileEncoding = 4; lastKnownFileType = text; path = RLMPlatform.h.in; sourceTree = "<group>"; };
		5D6156F71BE07B6B00A4BD3F /* TestHost.xcconfig */ = {isa = PBXFileReference; fileEncoding = 4; lastKnownFileType = text.xcconfig; path = TestHost.xcconfig; sourceTree = "<group>"; };
		5D659E6D1BE0398E006515A0 /* Base.xcconfig */ = {isa = PBXFileReference; fileEncoding = 4; lastKnownFileType = text.xcconfig; path = Base.xcconfig; sourceTree = "<group>"; };
		5D659E6E1BE0398E006515A0 /* Debug.xcconfig */ = {isa = PBXFileReference; fileEncoding = 4; lastKnownFileType = text.xcconfig; path = Debug.xcconfig; sourceTree = "<group>"; };
		5D659E6F1BE0398E006515A0 /* Release.xcconfig */ = {isa = PBXFileReference; fileEncoding = 4; lastKnownFileType = text.xcconfig; path = Release.xcconfig; sourceTree = "<group>"; };
		5D659E741BE03E0D006515A0 /* Realm iOS static.xcconfig */ = {isa = PBXFileReference; fileEncoding = 4; lastKnownFileType = text.xcconfig; path = "Realm iOS static.xcconfig"; sourceTree = "<group>"; };
		5D659E761BE03E0D006515A0 /* Realm.xcconfig */ = {isa = PBXFileReference; fileEncoding = 4; lastKnownFileType = text.xcconfig; path = Realm.xcconfig; sourceTree = "<group>"; };
		5D659ED91BE04556006515A0 /* Realm.framework */ = {isa = PBXFileReference; explicitFileType = wrapper.framework; includeInIndex = 0; path = Realm.framework; sourceTree = BUILT_PRODUCTS_DIR; };
		5D660FBD1BE98BEF0021E04F /* RealmSwift.xcconfig */ = {isa = PBXFileReference; fileEncoding = 4; lastKnownFileType = text.xcconfig; path = RealmSwift.xcconfig; sourceTree = "<group>"; };
		5D660FC01BE98BEF0021E04F /* Tests.xcconfig */ = {isa = PBXFileReference; fileEncoding = 4; lastKnownFileType = text.xcconfig; path = Tests.xcconfig; sourceTree = "<group>"; };
		5D660FCC1BE98C560021E04F /* RealmSwift.framework */ = {isa = PBXFileReference; explicitFileType = wrapper.framework; includeInIndex = 0; path = RealmSwift.framework; sourceTree = BUILT_PRODUCTS_DIR; };
		5D660FD81BE98C7C0021E04F /* RealmSwift Tests.xctest */ = {isa = PBXFileReference; explicitFileType = wrapper.cfbundle; includeInIndex = 0; path = "RealmSwift Tests.xctest"; sourceTree = BUILT_PRODUCTS_DIR; };
		5D660FE31BE98D670021E04F /* Aliases.swift */ = {isa = PBXFileReference; fileEncoding = 4; lastKnownFileType = sourcecode.swift; path = Aliases.swift; sourceTree = "<group>"; };
		5D660FE41BE98D670021E04F /* List.swift */ = {isa = PBXFileReference; fileEncoding = 4; lastKnownFileType = sourcecode.swift; path = List.swift; sourceTree = "<group>"; };
		5D660FE51BE98D670021E04F /* Migration.swift */ = {isa = PBXFileReference; fileEncoding = 4; lastKnownFileType = sourcecode.swift; path = Migration.swift; sourceTree = "<group>"; };
		5D660FE61BE98D670021E04F /* Object.swift */ = {isa = PBXFileReference; fileEncoding = 4; lastKnownFileType = sourcecode.swift; path = Object.swift; sourceTree = "<group>"; };
		5D660FE71BE98D670021E04F /* ObjectSchema.swift */ = {isa = PBXFileReference; fileEncoding = 4; lastKnownFileType = sourcecode.swift; path = ObjectSchema.swift; sourceTree = "<group>"; };
		5D660FE81BE98D670021E04F /* Optional.swift */ = {isa = PBXFileReference; fileEncoding = 4; lastKnownFileType = sourcecode.swift; path = Optional.swift; sourceTree = "<group>"; };
		5D660FE91BE98D670021E04F /* Property.swift */ = {isa = PBXFileReference; fileEncoding = 4; lastKnownFileType = sourcecode.swift; path = Property.swift; sourceTree = "<group>"; };
		5D660FEA1BE98D670021E04F /* Realm.swift */ = {isa = PBXFileReference; fileEncoding = 4; lastKnownFileType = sourcecode.swift; path = Realm.swift; sourceTree = "<group>"; };
		5D660FEC1BE98D670021E04F /* RealmConfiguration.swift */ = {isa = PBXFileReference; fileEncoding = 4; lastKnownFileType = sourcecode.swift; path = RealmConfiguration.swift; sourceTree = "<group>"; };
		5D660FED1BE98D670021E04F /* Results.swift */ = {isa = PBXFileReference; fileEncoding = 4; lastKnownFileType = sourcecode.swift; path = Results.swift; sourceTree = "<group>"; };
		5D660FEE1BE98D670021E04F /* Schema.swift */ = {isa = PBXFileReference; fileEncoding = 4; lastKnownFileType = sourcecode.swift; path = Schema.swift; sourceTree = "<group>"; };
		5D660FEF1BE98D670021E04F /* SortDescriptor.swift */ = {isa = PBXFileReference; fileEncoding = 4; lastKnownFileType = sourcecode.swift; path = SortDescriptor.swift; sourceTree = "<group>"; };
		5D660FF01BE98D670021E04F /* Util.swift */ = {isa = PBXFileReference; fileEncoding = 4; lastKnownFileType = sourcecode.swift; path = Util.swift; sourceTree = "<group>"; };
		5D660FFF1BE98D880021E04F /* KVOTests.swift */ = {isa = PBXFileReference; fileEncoding = 4; lastKnownFileType = sourcecode.swift; path = KVOTests.swift; sourceTree = "<group>"; };
		5D6610001BE98D880021E04F /* ListTests.swift */ = {isa = PBXFileReference; fileEncoding = 4; lastKnownFileType = sourcecode.swift; path = ListTests.swift; sourceTree = "<group>"; };
		5D6610011BE98D880021E04F /* MigrationTests.swift */ = {isa = PBXFileReference; fileEncoding = 4; lastKnownFileType = sourcecode.swift; path = MigrationTests.swift; sourceTree = "<group>"; };
		5D6610021BE98D880021E04F /* ObjectAccessorTests.swift */ = {isa = PBXFileReference; fileEncoding = 4; lastKnownFileType = sourcecode.swift; path = ObjectAccessorTests.swift; sourceTree = "<group>"; };
		5D6610031BE98D880021E04F /* ObjectCreationTests.swift */ = {isa = PBXFileReference; fileEncoding = 4; lastKnownFileType = sourcecode.swift; path = ObjectCreationTests.swift; sourceTree = "<group>"; };
		5D6610041BE98D880021E04F /* ObjectSchemaInitializationTests.swift */ = {isa = PBXFileReference; fileEncoding = 4; lastKnownFileType = sourcecode.swift; path = ObjectSchemaInitializationTests.swift; sourceTree = "<group>"; };
		5D6610051BE98D880021E04F /* ObjectSchemaTests.swift */ = {isa = PBXFileReference; fileEncoding = 4; lastKnownFileType = sourcecode.swift; path = ObjectSchemaTests.swift; sourceTree = "<group>"; };
		5D6610061BE98D880021E04F /* ObjectTests.swift */ = {isa = PBXFileReference; fileEncoding = 4; lastKnownFileType = sourcecode.swift; path = ObjectTests.swift; sourceTree = "<group>"; };
		5D6610071BE98D880021E04F /* PerformanceTests.swift */ = {isa = PBXFileReference; fileEncoding = 4; lastKnownFileType = sourcecode.swift; path = PerformanceTests.swift; sourceTree = "<group>"; };
		5D6610081BE98D880021E04F /* PropertyTests.swift */ = {isa = PBXFileReference; fileEncoding = 4; lastKnownFileType = sourcecode.swift; path = PropertyTests.swift; sourceTree = "<group>"; };
		5D6610091BE98D880021E04F /* RealmCollectionTypeTests.swift */ = {isa = PBXFileReference; fileEncoding = 4; lastKnownFileType = sourcecode.swift; path = RealmCollectionTypeTests.swift; sourceTree = "<group>"; };
		5D66100A1BE98D880021E04F /* RealmConfigurationTests.swift */ = {isa = PBXFileReference; fileEncoding = 4; lastKnownFileType = sourcecode.swift; path = RealmConfigurationTests.swift; sourceTree = "<group>"; };
		5D66100B1BE98D880021E04F /* RealmSwiftTests-BridgingHeader.h */ = {isa = PBXFileReference; fileEncoding = 4; lastKnownFileType = sourcecode.c.h; path = "RealmSwiftTests-BridgingHeader.h"; sourceTree = "<group>"; };
		5D66100C1BE98D880021E04F /* RealmTests.swift */ = {isa = PBXFileReference; fileEncoding = 4; lastKnownFileType = sourcecode.swift; path = RealmTests.swift; sourceTree = "<group>"; };
		5D66100D1BE98D880021E04F /* SchemaTests.swift */ = {isa = PBXFileReference; fileEncoding = 4; lastKnownFileType = sourcecode.swift; path = SchemaTests.swift; sourceTree = "<group>"; };
		5D66100E1BE98D880021E04F /* SortDescriptorTests.swift */ = {isa = PBXFileReference; fileEncoding = 4; lastKnownFileType = sourcecode.swift; path = SortDescriptorTests.swift; sourceTree = "<group>"; };
		5D66100F1BE98D880021E04F /* SwiftLinkTests.swift */ = {isa = PBXFileReference; fileEncoding = 4; lastKnownFileType = sourcecode.swift; path = SwiftLinkTests.swift; sourceTree = "<group>"; };
		5D6610101BE98D880021E04F /* SwiftTestObjects.swift */ = {isa = PBXFileReference; fileEncoding = 4; lastKnownFileType = sourcecode.swift; path = SwiftTestObjects.swift; sourceTree = "<group>"; };
		5D6610111BE98D880021E04F /* SwiftUnicodeTests.swift */ = {isa = PBXFileReference; fileEncoding = 4; lastKnownFileType = sourcecode.swift; path = SwiftUnicodeTests.swift; sourceTree = "<group>"; };
		5D6610121BE98D880021E04F /* TestCase.swift */ = {isa = PBXFileReference; fileEncoding = 4; lastKnownFileType = sourcecode.swift; path = TestCase.swift; sourceTree = "<group>"; };
		5DD755CF1BE056DE002800DA /* Realm.framework */ = {isa = PBXFileReference; explicitFileType = wrapper.framework; includeInIndex = 0; path = Realm.framework; sourceTree = BUILT_PRODUCTS_DIR; };
		5DD755E01BE05C19002800DA /* Tests.xcconfig */ = {isa = PBXFileReference; fileEncoding = 4; lastKnownFileType = text.xcconfig; path = Tests.xcconfig; sourceTree = "<group>"; };
		5DD755E31BE05EA1002800DA /* Tests iOS static.xcconfig */ = {isa = PBXFileReference; fileEncoding = 4; lastKnownFileType = text.xcconfig; path = "Tests iOS static.xcconfig"; sourceTree = "<group>"; };
		6807E6492487E8660096066F /* RLMPushClient.h */ = {isa = PBXFileReference; lastKnownFileType = sourcecode.c.h; path = RLMPushClient.h; sourceTree = "<group>"; };
		6807E64B2487F7220096066F /* RLMPushClient.mm */ = {isa = PBXFileReference; lastKnownFileType = sourcecode.cpp.objcpp; path = RLMPushClient.mm; sourceTree = "<group>"; };
		6807E64E2487F9210096066F /* RLMPushClient_Private.hpp */ = {isa = PBXFileReference; lastKnownFileType = sourcecode.cpp.h; path = RLMPushClient_Private.hpp; sourceTree = "<group>"; };
		681EE2FE25EE8D8800A9DEC5 /* RLMValue.h */ = {isa = PBXFileReference; lastKnownFileType = sourcecode.c.h; path = RLMValue.h; sourceTree = "<group>"; };
		681EE2FF25EE8D8800A9DEC5 /* RLMValue.mm */ = {isa = PBXFileReference; lastKnownFileType = sourcecode.cpp.objcpp; path = RLMValue.mm; sourceTree = "<group>"; };
		681EE30025EE8D8800A9DEC5 /* RLMValueBase.h */ = {isa = PBXFileReference; lastKnownFileType = sourcecode.c.h; path = RLMValueBase.h; sourceTree = "<group>"; };
		681EE30125EE8D8900A9DEC5 /* RLMValueBase.mm */ = {isa = PBXFileReference; lastKnownFileType = sourcecode.cpp.objcpp; path = RLMValueBase.mm; sourceTree = "<group>"; };
		681EE33A25EE8E1400A9DEC5 /* AnyRealmValue.swift */ = {isa = PBXFileReference; lastKnownFileType = sourcecode.swift; path = AnyRealmValue.swift; sourceTree = "<group>"; };
		681EE34625EE8E5600A9DEC5 /* ObjectiveCSupport+AnyRealmValue.swift */ = {isa = PBXFileReference; lastKnownFileType = sourcecode.swift; path = "ObjectiveCSupport+AnyRealmValue.swift"; sourceTree = "<group>"; };
		A05FA61E1B62C3900000C9B2 /* RLMObjectBase_Dynamic.h */ = {isa = PBXFileReference; lastKnownFileType = sourcecode.c.h; path = RLMObjectBase_Dynamic.h; sourceTree = "<group>"; };
		C0004BEB1B8E4FCF00304BF3 /* RLMOptionalBase.h */ = {isa = PBXFileReference; fileEncoding = 4; lastKnownFileType = sourcecode.c.h; path = RLMOptionalBase.h; sourceTree = "<group>"; };
		C0004BEC1B8E4FCF00304BF3 /* RLMOptionalBase.mm */ = {isa = PBXFileReference; fileEncoding = 4; lastKnownFileType = sourcecode.cpp.objcpp; path = RLMOptionalBase.mm; sourceTree = "<group>"; };
		C042A48C1B7522A900771ED2 /* RealmConfigurationTests.mm */ = {isa = PBXFileReference; fileEncoding = 4; lastKnownFileType = sourcecode.cpp.objcpp; path = RealmConfigurationTests.mm; sourceTree = "<group>"; };
		C073E1201AE9B705002C0A30 /* RLMObject_Private.hpp */ = {isa = PBXFileReference; lastKnownFileType = sourcecode.cpp.h; path = RLMObject_Private.hpp; sourceTree = "<group>"; };
		C0D2DD051B6BDEA1004E8919 /* RLMRealmConfiguration.h */ = {isa = PBXFileReference; fileEncoding = 4; lastKnownFileType = sourcecode.c.h; path = RLMRealmConfiguration.h; sourceTree = "<group>"; };
		C0D2DD061B6BDEA1004E8919 /* RLMRealmConfiguration.mm */ = {isa = PBXFileReference; fileEncoding = 4; lastKnownFileType = sourcecode.cpp.objcpp; path = RLMRealmConfiguration.mm; sourceTree = "<group>"; };
		C0D2DD0F1B6BE0DD004E8919 /* RLMRealmConfiguration_Private.h */ = {isa = PBXFileReference; lastKnownFileType = sourcecode.c.h; path = RLMRealmConfiguration_Private.h; sourceTree = "<group>"; };
		CF052EFA25DEB671008EEF86 /* DictionaryPropertyTests.m */ = {isa = PBXFileReference; fileEncoding = 4; lastKnownFileType = sourcecode.c.objc; path = DictionaryPropertyTests.m; sourceTree = "<group>"; };
		CF330BBB24E56E3A00F07EE2 /* RLMNetworkTransport_Private.hpp */ = {isa = PBXFileReference; lastKnownFileType = sourcecode.cpp.h; path = RLMNetworkTransport_Private.hpp; sourceTree = "<group>"; };
		CF330BBC24E57D5F00F07EE2 /* RLMWatchTestUtility.h */ = {isa = PBXFileReference; lastKnownFileType = sourcecode.c.h; name = RLMWatchTestUtility.h; path = Realm/ObjectServerTests/RLMWatchTestUtility.h; sourceTree = "<group>"; };
		CF330BBD24E57D5F00F07EE2 /* RLMWatchTestUtility.m */ = {isa = PBXFileReference; lastKnownFileType = sourcecode.c.objc; name = RLMWatchTestUtility.m; path = Realm/ObjectServerTests/RLMWatchTestUtility.m; sourceTree = "<group>"; };
		CF6E0480242A141200DB7F14 /* RLMEmailPasswordAuth.h */ = {isa = PBXFileReference; lastKnownFileType = sourcecode.c.h; path = RLMEmailPasswordAuth.h; sourceTree = "<group>"; };
		CF6E0481242A141200DB7F14 /* RLMEmailPasswordAuth.mm */ = {isa = PBXFileReference; lastKnownFileType = sourcecode.cpp.objcpp; path = RLMEmailPasswordAuth.mm; sourceTree = "<group>"; };
		CF6E0484242A321200DB7F14 /* RLMProviderClient.h */ = {isa = PBXFileReference; lastKnownFileType = sourcecode.c.h; path = RLMProviderClient.h; sourceTree = "<group>"; };
		CF6E0485242A321200DB7F14 /* RLMProviderClient.mm */ = {isa = PBXFileReference; lastKnownFileType = sourcecode.cpp.objcpp; path = RLMProviderClient.mm; sourceTree = "<group>"; };
		CF76F7CB24816AA800890DD2 /* RLMUpdateResult.mm */ = {isa = PBXFileReference; fileEncoding = 4; lastKnownFileType = sourcecode.cpp.objcpp; path = RLMUpdateResult.mm; sourceTree = "<group>"; };
		CF76F7CC24816AA800890DD2 /* RLMUpdateResult.h */ = {isa = PBXFileReference; fileEncoding = 4; lastKnownFileType = sourcecode.c.h; path = RLMUpdateResult.h; sourceTree = "<group>"; };
		CF76F7CE24816AA900890DD2 /* RLMUpdateResult_Private.hpp */ = {isa = PBXFileReference; fileEncoding = 4; lastKnownFileType = sourcecode.cpp.h; path = RLMUpdateResult_Private.hpp; sourceTree = "<group>"; };
		CF76F7CF24816AA900890DD2 /* RLMMongoCollection.h */ = {isa = PBXFileReference; fileEncoding = 4; lastKnownFileType = sourcecode.c.h; path = RLMMongoCollection.h; sourceTree = "<group>"; };
		CF76F7D024816AAA00890DD2 /* RLMFindOptions.mm */ = {isa = PBXFileReference; fileEncoding = 4; lastKnownFileType = sourcecode.cpp.objcpp; path = RLMFindOptions.mm; sourceTree = "<group>"; };
		CF76F7D124816AAA00890DD2 /* RLMMongoCollection.mm */ = {isa = PBXFileReference; fileEncoding = 4; lastKnownFileType = sourcecode.cpp.objcpp; path = RLMMongoCollection.mm; sourceTree = "<group>"; };
		CF76F7D224816AAA00890DD2 /* RLMMongoCollection_Private.hpp */ = {isa = PBXFileReference; fileEncoding = 4; lastKnownFileType = sourcecode.cpp.h; path = RLMMongoCollection_Private.hpp; sourceTree = "<group>"; };
		CF76F7D324816AAA00890DD2 /* RLMMongoClient_Private.hpp */ = {isa = PBXFileReference; fileEncoding = 4; lastKnownFileType = sourcecode.cpp.h; path = RLMMongoClient_Private.hpp; sourceTree = "<group>"; };
		CF76F7D424816AAA00890DD2 /* RLMFindOptions_Private.hpp */ = {isa = PBXFileReference; fileEncoding = 4; lastKnownFileType = sourcecode.cpp.h; path = RLMFindOptions_Private.hpp; sourceTree = "<group>"; };
		CF76F7D524816AAA00890DD2 /* RLMMongoClient.mm */ = {isa = PBXFileReference; fileEncoding = 4; lastKnownFileType = sourcecode.cpp.objcpp; path = RLMMongoClient.mm; sourceTree = "<group>"; };
		CF76F7D624816AAA00890DD2 /* RLMFindOneAndModifyOptions.h */ = {isa = PBXFileReference; fileEncoding = 4; lastKnownFileType = sourcecode.c.h; path = RLMFindOneAndModifyOptions.h; sourceTree = "<group>"; };
		CF76F7D724816AAA00890DD2 /* RLMFindOptions.h */ = {isa = PBXFileReference; fileEncoding = 4; lastKnownFileType = sourcecode.c.h; path = RLMFindOptions.h; sourceTree = "<group>"; };
		CF76F7D824816AAB00890DD2 /* RLMFindOneAndModifyOptions_Private.hpp */ = {isa = PBXFileReference; fileEncoding = 4; lastKnownFileType = sourcecode.cpp.h; path = RLMFindOneAndModifyOptions_Private.hpp; sourceTree = "<group>"; };
		CF76F7D924816AAB00890DD2 /* RLMMongoDatabase.h */ = {isa = PBXFileReference; fileEncoding = 4; lastKnownFileType = sourcecode.c.h; path = RLMMongoDatabase.h; sourceTree = "<group>"; };
		CF76F7DA24816AAB00890DD2 /* RLMMongoClient.h */ = {isa = PBXFileReference; fileEncoding = 4; lastKnownFileType = sourcecode.c.h; path = RLMMongoClient.h; sourceTree = "<group>"; };
		CF76F7DB24816AAB00890DD2 /* RLMFindOneAndModifyOptions.mm */ = {isa = PBXFileReference; fileEncoding = 4; lastKnownFileType = sourcecode.cpp.objcpp; path = RLMFindOneAndModifyOptions.mm; sourceTree = "<group>"; };
		CF76F7DC24816AAB00890DD2 /* RLMMongoDatabase_Private.hpp */ = {isa = PBXFileReference; fileEncoding = 4; lastKnownFileType = sourcecode.cpp.h; path = RLMMongoDatabase_Private.hpp; sourceTree = "<group>"; };
		CF76F80124816B3800890DD2 /* MongoClient.swift */ = {isa = PBXFileReference; fileEncoding = 4; lastKnownFileType = sourcecode.swift; path = MongoClient.swift; sourceTree = "<group>"; };
		CF986D1A25AE3B080039D287 /* RLMSet_Private.h */ = {isa = PBXFileReference; fileEncoding = 4; lastKnownFileType = sourcecode.c.h; path = RLMSet_Private.h; sourceTree = "<group>"; };
		CF986D1B25AE3B080039D287 /* RLMSet.mm */ = {isa = PBXFileReference; fileEncoding = 4; lastKnownFileType = sourcecode.cpp.objcpp; path = RLMSet.mm; sourceTree = "<group>"; };
		CF986D1C25AE3B090039D287 /* RLMSet_Private.hpp */ = {isa = PBXFileReference; fileEncoding = 4; lastKnownFileType = sourcecode.cpp.h; path = RLMSet_Private.hpp; sourceTree = "<group>"; };
		CF986D1D25AE3B090039D287 /* RLMSet.h */ = {isa = PBXFileReference; fileEncoding = 4; lastKnownFileType = sourcecode.c.h; path = RLMSet.h; sourceTree = "<group>"; };
		CF986D2F25AE3BD40039D287 /* PrimitiveSetPropertyTests.m */ = {isa = PBXFileReference; fileEncoding = 4; lastKnownFileType = sourcecode.c.objc; path = PrimitiveSetPropertyTests.m; sourceTree = "<group>"; };
		CF986D3025AE3BD40039D287 /* SetPropertyTests.m */ = {isa = PBXFileReference; fileEncoding = 4; lastKnownFileType = sourcecode.c.objc; path = SetPropertyTests.m; sourceTree = "<group>"; };
		CF986D4725AE3C420039D287 /* SwiftSetPropertyTests.swift */ = {isa = PBXFileReference; fileEncoding = 4; lastKnownFileType = sourcecode.swift; path = SwiftSetPropertyTests.swift; sourceTree = "<group>"; };
		CF986D4825AE3C420039D287 /* SwiftSetTests.swift */ = {isa = PBXFileReference; fileEncoding = 4; lastKnownFileType = sourcecode.swift; path = SwiftSetTests.swift; sourceTree = "<group>"; };
		CF986D8E25AE3C980039D287 /* MutableSet.swift */ = {isa = PBXFileReference; fileEncoding = 4; lastKnownFileType = sourcecode.swift; path = MutableSet.swift; sourceTree = "<group>"; };
		CF986DE125AE3EC70039D287 /* MutableSetTests.swift */ = {isa = PBXFileReference; fileEncoding = 4; lastKnownFileType = sourcecode.swift; path = MutableSetTests.swift; sourceTree = "<group>"; };
		CF986DF525AE3EDF0039D287 /* PrimitiveMutableSetTests.swift */ = {isa = PBXFileReference; fileEncoding = 4; lastKnownFileType = sourcecode.swift; path = PrimitiveMutableSetTests.swift; sourceTree = "<group>"; };
		CF9881C025DABC6500BD7E4F /* RLMManagedDictionary.mm */ = {isa = PBXFileReference; fileEncoding = 4; lastKnownFileType = sourcecode.cpp.objcpp; path = RLMManagedDictionary.mm; sourceTree = "<group>"; };
		CF9881CB25DABDE900BD7E4F /* RLMDictionary_Private.hpp */ = {isa = PBXFileReference; lastKnownFileType = sourcecode.cpp.h; path = RLMDictionary_Private.hpp; sourceTree = "<group>"; };
		CFAE926A24A0A7F40033CB31 /* AuthenticationServices.framework */ = {isa = PBXFileReference; lastKnownFileType = wrapper.framework; name = AuthenticationServices.framework; path = System/Library/Frameworks/AuthenticationServices.framework; sourceTree = SDKROOT; };
		CFAEF75F242B5F9A00EAF721 /* RLMAPIKeyAuth.h */ = {isa = PBXFileReference; lastKnownFileType = sourcecode.c.h; path = RLMAPIKeyAuth.h; sourceTree = "<group>"; };
		CFAEF760242B5F9A00EAF721 /* RLMAPIKeyAuth.mm */ = {isa = PBXFileReference; lastKnownFileType = sourcecode.cpp.objcpp; path = RLMAPIKeyAuth.mm; sourceTree = "<group>"; };
		CFAEF763242B672700EAF721 /* RLMUserAPIKey.h */ = {isa = PBXFileReference; lastKnownFileType = sourcecode.c.h; path = RLMUserAPIKey.h; sourceTree = "<group>"; };
		CFAEF764242B672700EAF721 /* RLMUserAPIKey.mm */ = {isa = PBXFileReference; lastKnownFileType = sourcecode.cpp.objcpp; path = RLMUserAPIKey.mm; sourceTree = "<group>"; };
		CFAEF767242B7F8900EAF721 /* RLMUserAPIKey_Private.hpp */ = {isa = PBXFileReference; lastKnownFileType = sourcecode.cpp.h; path = RLMUserAPIKey_Private.hpp; sourceTree = "<group>"; };
		CFB43139243DF87100471C18 /* App.swift */ = {isa = PBXFileReference; lastKnownFileType = sourcecode.swift; path = App.swift; sourceTree = "<group>"; };
		CFB5E1602497A45D009CABB3 /* RLMProviderClient_Private.hpp */ = {isa = PBXFileReference; lastKnownFileType = sourcecode.cpp.h; path = RLMProviderClient_Private.hpp; sourceTree = "<group>"; };
		CFB674A224EEE9CB00FBF0B8 /* WatchTestUtility.swift */ = {isa = PBXFileReference; lastKnownFileType = sourcecode.swift; name = WatchTestUtility.swift; path = Realm/ObjectServerTests/WatchTestUtility.swift; sourceTree = "<group>"; };
		CFD8D11F25BB0B8B0037FE4D /* RLMManagedSet.mm */ = {isa = PBXFileReference; fileEncoding = 4; lastKnownFileType = sourcecode.cpp.objcpp; path = RLMManagedSet.mm; sourceTree = "<group>"; };
		CFFECBA8250646750010F585 /* Decimal128Tests.swift */ = {isa = PBXFileReference; lastKnownFileType = sourcecode.swift; path = Decimal128Tests.swift; sourceTree = "<group>"; };
		CFFECBAB250667A90010F585 /* Decimal128Tests.m */ = {isa = PBXFileReference; lastKnownFileType = sourcecode.c.objc; path = Decimal128Tests.m; sourceTree = "<group>"; };
		CFFECBAF250690EA0010F585 /* ObjectIdTests.m */ = {isa = PBXFileReference; lastKnownFileType = sourcecode.c.objc; path = ObjectIdTests.m; sourceTree = "<group>"; };
		CFFECBB225078D100010F585 /* ObjectIdTests.swift */ = {isa = PBXFileReference; lastKnownFileType = sourcecode.swift; path = ObjectIdTests.swift; sourceTree = "<group>"; };
		E81A1F621955FC9300FDED82 /* Realm-Info.plist */ = {isa = PBXFileReference; fileEncoding = 4; lastKnownFileType = text.plist.xml; path = "Realm-Info.plist"; sourceTree = "<group>"; };
		E81A1F631955FC9300FDED82 /* RLMAccessor.h */ = {isa = PBXFileReference; fileEncoding = 4; lastKnownFileType = sourcecode.c.h; path = RLMAccessor.h; sourceTree = "<group>"; };
		E81A1F641955FC9300FDED82 /* RLMAccessor.mm */ = {isa = PBXFileReference; fileEncoding = 4; lastKnownFileType = sourcecode.cpp.objcpp; path = RLMAccessor.mm; sourceTree = "<group>"; };
		E81A1F651955FC9300FDED82 /* RLMArray_Private.hpp */ = {isa = PBXFileReference; fileEncoding = 4; lastKnownFileType = sourcecode.cpp.h; path = RLMArray_Private.hpp; sourceTree = "<group>"; };
		E81A1F661955FC9300FDED82 /* RLMArray.h */ = {isa = PBXFileReference; fileEncoding = 4; lastKnownFileType = sourcecode.c.h; path = RLMArray.h; sourceTree = "<group>"; };
		E81A1F671955FC9300FDED82 /* RLMArray.mm */ = {isa = PBXFileReference; fileEncoding = 4; lastKnownFileType = sourcecode.cpp.objcpp; path = RLMArray.mm; sourceTree = "<group>"; };
		E81A1F691955FC9300FDED82 /* RLMManagedArray.mm */ = {isa = PBXFileReference; fileEncoding = 4; lastKnownFileType = sourcecode.cpp.objcpp; lineEnding = 0; path = RLMManagedArray.mm; sourceTree = "<group>"; };
		E81A1F6A1955FC9300FDED82 /* RLMResults.mm */ = {isa = PBXFileReference; fileEncoding = 4; lastKnownFileType = sourcecode.cpp.objcpp; lineEnding = 0; path = RLMResults.mm; sourceTree = "<group>"; xcLanguageSpecificationIdentifier = xcode.lang.objcpp; };
		E81A1F6B1955FC9300FDED82 /* RLMConstants.h */ = {isa = PBXFileReference; fileEncoding = 4; lastKnownFileType = sourcecode.c.h; path = RLMConstants.h; sourceTree = "<group>"; };
		E81A1F6C1955FC9300FDED82 /* RLMConstants.m */ = {isa = PBXFileReference; fileEncoding = 4; lastKnownFileType = sourcecode.c.objc; path = RLMConstants.m; sourceTree = "<group>"; };
		E81A1F6D1955FC9300FDED82 /* RLMObject_Private.h */ = {isa = PBXFileReference; fileEncoding = 4; lastKnownFileType = sourcecode.c.h; path = RLMObject_Private.h; sourceTree = "<group>"; };
		E81A1F6E1955FC9300FDED82 /* RLMObject.h */ = {isa = PBXFileReference; fileEncoding = 4; lastKnownFileType = sourcecode.c.h; path = RLMObject.h; sourceTree = "<group>"; };
		E81A1F6F1955FC9300FDED82 /* RLMObject.mm */ = {isa = PBXFileReference; fileEncoding = 4; lastKnownFileType = sourcecode.cpp.objcpp; path = RLMObject.mm; sourceTree = "<group>"; };
		E81A1F701955FC9300FDED82 /* RLMObjectSchema_Private.hpp */ = {isa = PBXFileReference; fileEncoding = 4; lastKnownFileType = sourcecode.cpp.h; path = RLMObjectSchema_Private.hpp; sourceTree = "<group>"; };
		E81A1F711955FC9300FDED82 /* RLMObjectSchema.h */ = {isa = PBXFileReference; fileEncoding = 4; lastKnownFileType = sourcecode.c.h; path = RLMObjectSchema.h; sourceTree = "<group>"; };
		E81A1F721955FC9300FDED82 /* RLMObjectSchema.mm */ = {isa = PBXFileReference; fileEncoding = 4; lastKnownFileType = sourcecode.cpp.objcpp; path = RLMObjectSchema.mm; sourceTree = "<group>"; };
		E81A1F741955FC9300FDED82 /* RLMObjectStore.mm */ = {isa = PBXFileReference; fileEncoding = 4; lastKnownFileType = sourcecode.cpp.objcpp; lineEnding = 0; path = RLMObjectStore.mm; sourceTree = "<group>"; };
		E81A1F751955FC9300FDED82 /* RLMProperty_Private.h */ = {isa = PBXFileReference; fileEncoding = 4; lastKnownFileType = sourcecode.c.h; path = RLMProperty_Private.h; sourceTree = "<group>"; };
		E81A1F761955FC9300FDED82 /* RLMProperty.h */ = {isa = PBXFileReference; fileEncoding = 4; lastKnownFileType = sourcecode.c.h; path = RLMProperty.h; sourceTree = "<group>"; };
		E81A1F771955FC9300FDED82 /* RLMProperty.mm */ = {isa = PBXFileReference; fileEncoding = 4; lastKnownFileType = sourcecode.cpp.objcpp; path = RLMProperty.mm; sourceTree = "<group>"; };
		E81A1F781955FC9300FDED82 /* RLMQueryUtil.hpp */ = {isa = PBXFileReference; fileEncoding = 4; lastKnownFileType = sourcecode.cpp.h; path = RLMQueryUtil.hpp; sourceTree = "<group>"; };
		E81A1F791955FC9300FDED82 /* RLMQueryUtil.mm */ = {isa = PBXFileReference; fileEncoding = 4; lastKnownFileType = sourcecode.cpp.objcpp; path = RLMQueryUtil.mm; sourceTree = "<group>"; };
		E81A1F7B1955FC9300FDED82 /* RLMRealm.h */ = {isa = PBXFileReference; fileEncoding = 4; lastKnownFileType = sourcecode.c.h; path = RLMRealm.h; sourceTree = "<group>"; };
		E81A1F7C1955FC9300FDED82 /* RLMRealm.mm */ = {isa = PBXFileReference; fileEncoding = 4; lastKnownFileType = sourcecode.cpp.objcpp; path = RLMRealm.mm; sourceTree = "<group>"; };
		E81A1F7D1955FC9300FDED82 /* RLMSchema_Private.h */ = {isa = PBXFileReference; fileEncoding = 4; lastKnownFileType = sourcecode.c.h; path = RLMSchema_Private.h; sourceTree = "<group>"; };
		E81A1F7E1955FC9300FDED82 /* RLMSchema.h */ = {isa = PBXFileReference; fileEncoding = 4; lastKnownFileType = sourcecode.c.h; path = RLMSchema.h; sourceTree = "<group>"; };
		E81A1F7F1955FC9300FDED82 /* RLMSchema.mm */ = {isa = PBXFileReference; fileEncoding = 4; lastKnownFileType = sourcecode.cpp.objcpp; path = RLMSchema.mm; sourceTree = "<group>"; };
		E81A1F811955FC9300FDED82 /* RLMUtil.hpp */ = {isa = PBXFileReference; fileEncoding = 4; lastKnownFileType = sourcecode.cpp.h; path = RLMUtil.hpp; sourceTree = "<group>"; };
		E81A1F821955FC9300FDED82 /* RLMUtil.mm */ = {isa = PBXFileReference; fileEncoding = 4; lastKnownFileType = sourcecode.cpp.objcpp; path = RLMUtil.mm; sourceTree = "<group>"; };
		E81A1FB31955FCE000FDED82 /* CHANGELOG.md */ = {isa = PBXFileReference; lastKnownFileType = net.daringfireball.markdown; lineEnding = 0; path = CHANGELOG.md; sourceTree = "<group>"; xcLanguageSpecificationIdentifier = xcode.lang.markdown; };
		E81A1FB41955FCE000FDED82 /* LICENSE */ = {isa = PBXFileReference; lastKnownFileType = text; path = LICENSE; sourceTree = "<group>"; };
		E81A1FB81955FE0100FDED82 /* ArrayPropertyTests.m */ = {isa = PBXFileReference; fileEncoding = 4; lastKnownFileType = sourcecode.c.objc; lineEnding = 0; path = ArrayPropertyTests.m; sourceTree = "<group>"; };
		E81A1FBA1955FE0100FDED82 /* DynamicTests.m */ = {isa = PBXFileReference; fileEncoding = 4; lastKnownFileType = sourcecode.c.objc; path = DynamicTests.m; sourceTree = "<group>"; };
		E81A1FBB1955FE0100FDED82 /* EnumeratorTests.m */ = {isa = PBXFileReference; fileEncoding = 4; lastKnownFileType = sourcecode.c.objc; path = EnumeratorTests.m; sourceTree = "<group>"; };
		E81A1FBC1955FE0100FDED82 /* LinkTests.m */ = {isa = PBXFileReference; fileEncoding = 4; lastKnownFileType = sourcecode.c.objc; path = LinkTests.m; sourceTree = "<group>"; };
		E81A1FBE1955FE0100FDED82 /* ObjectInterfaceTests.m */ = {isa = PBXFileReference; fileEncoding = 4; lastKnownFileType = sourcecode.c.objc; path = ObjectInterfaceTests.m; sourceTree = "<group>"; };
		E81A1FBF1955FE0100FDED82 /* ObjectTests.m */ = {isa = PBXFileReference; fileEncoding = 4; lastKnownFileType = sourcecode.c.objc; path = ObjectTests.m; sourceTree = "<group>"; };
		E81A1FC11955FE0100FDED82 /* QueryTests.m */ = {isa = PBXFileReference; fileEncoding = 4; lastKnownFileType = sourcecode.c.objc; path = QueryTests.m; sourceTree = "<group>"; };
		E81A1FC21955FE0100FDED82 /* RealmTests-Info.plist */ = {isa = PBXFileReference; fileEncoding = 4; lastKnownFileType = text.plist.xml; path = "RealmTests-Info.plist"; sourceTree = "<group>"; };
		E81A1FC31955FE0100FDED82 /* RealmTests.mm */ = {isa = PBXFileReference; fileEncoding = 4; lastKnownFileType = sourcecode.cpp.objcpp; path = RealmTests.mm; sourceTree = "<group>"; xcLanguageSpecificationIdentifier = xcode.lang.objc; };
		E81A1FD01955FE0100FDED82 /* SwiftRealmTests.swift */ = {isa = PBXFileReference; fileEncoding = 4; lastKnownFileType = sourcecode.swift; path = SwiftRealmTests.swift; sourceTree = "<group>"; };
		E81A1FD11955FE0100FDED82 /* TransactionTests.m */ = {isa = PBXFileReference; fileEncoding = 4; lastKnownFileType = sourcecode.c.objc; path = TransactionTests.m; sourceTree = "<group>"; };
		E8267FED1D90B79000E001C7 /* ObjectServerTests.xctest */ = {isa = PBXFileReference; explicitFileType = wrapper.cfbundle; includeInIndex = 0; path = ObjectServerTests.xctest; sourceTree = BUILT_PRODUCTS_DIR; };
		E8267FF01D90B8E700E001C7 /* RLMObjectServerTests.mm */ = {isa = PBXFileReference; fileEncoding = 4; lastKnownFileType = sourcecode.cpp.objcpp; lineEnding = 0; name = RLMObjectServerTests.mm; path = Realm/ObjectServerTests/RLMObjectServerTests.mm; sourceTree = "<group>"; xcLanguageSpecificationIdentifier = xcode.lang.objc; };
		E82FA60A195632F20043A3C3 /* SwiftArrayPropertyTests.swift */ = {isa = PBXFileReference; fileEncoding = 4; lastKnownFileType = sourcecode.swift; lineEnding = 0; path = SwiftArrayPropertyTests.swift; sourceTree = "<group>"; xcLanguageSpecificationIdentifier = xcode.lang.swift; };
		E82FA60B195632F20043A3C3 /* SwiftArrayTests.swift */ = {isa = PBXFileReference; fileEncoding = 4; lastKnownFileType = sourcecode.swift; lineEnding = 0; path = SwiftArrayTests.swift; sourceTree = "<group>"; xcLanguageSpecificationIdentifier = xcode.lang.swift; };
		E82FA60D195632F20043A3C3 /* SwiftLinkTests.swift */ = {isa = PBXFileReference; fileEncoding = 4; lastKnownFileType = sourcecode.swift; lineEnding = 0; path = SwiftLinkTests.swift; sourceTree = "<group>"; xcLanguageSpecificationIdentifier = xcode.lang.swift; };
		E82FA60F195632F20043A3C3 /* SwiftObjectInterfaceTests.swift */ = {isa = PBXFileReference; fileEncoding = 4; lastKnownFileType = sourcecode.swift; lineEnding = 0; path = SwiftObjectInterfaceTests.swift; sourceTree = "<group>"; };
		E83591931B3DF05C0035F2F3 /* RLMAnalytics.mm */ = {isa = PBXFileReference; fileEncoding = 4; lastKnownFileType = sourcecode.cpp.objcpp; path = RLMAnalytics.mm; sourceTree = "<group>"; };
		E83591941B3DF05C0035F2F3 /* RLMAnalytics.hpp */ = {isa = PBXFileReference; fileEncoding = 4; lastKnownFileType = sourcecode.cpp.h; path = RLMAnalytics.hpp; sourceTree = "<group>"; };
		E83AF538196DDE58002275B2 /* SwiftDynamicTests.swift */ = {isa = PBXFileReference; fileEncoding = 4; lastKnownFileType = sourcecode.swift; path = SwiftDynamicTests.swift; sourceTree = "<group>"; };
		E856D1DF195614A400FB2FCF /* iOS static tests.xctest */ = {isa = PBXFileReference; explicitFileType = wrapper.cfbundle; includeInIndex = 0; path = "iOS static tests.xctest"; sourceTree = BUILT_PRODUCTS_DIR; };
		E86900E11CC04F5B0008A8B6 /* RLMRealmConfiguration_Private.hpp */ = {isa = PBXFileReference; fileEncoding = 4; lastKnownFileType = sourcecode.cpp.h; path = RLMRealmConfiguration_Private.hpp; sourceTree = "<group>"; };
		E8839B2C19E31FD90047B1A8 /* Info.plist */ = {isa = PBXFileReference; fileEncoding = 4; lastKnownFileType = text.plist.xml; name = Info.plist; path = Realm/Tests/TestHost/Info.plist; sourceTree = SOURCE_ROOT; };
		E8839B2D19E31FD90047B1A8 /* main.m */ = {isa = PBXFileReference; fileEncoding = 4; lastKnownFileType = sourcecode.c.objc; name = main.m; path = Realm/Tests/TestHost/main.m; sourceTree = SOURCE_ROOT; };
		E88C36FF19745E5500C9963D /* RLMSupport.swift */ = {isa = PBXFileReference; fileEncoding = 4; lastKnownFileType = sourcecode.swift; path = RLMSupport.swift; sourceTree = "<group>"; };
		E8917597197A1B350068ACC6 /* UnicodeTests.m */ = {isa = PBXFileReference; fileEncoding = 4; lastKnownFileType = sourcecode.c.objc; path = UnicodeTests.m; sourceTree = "<group>"; };
		E891759A197A1B600068ACC6 /* SwiftUnicodeTests.swift */ = {isa = PBXFileReference; fileEncoding = 4; lastKnownFileType = sourcecode.swift; path = SwiftUnicodeTests.swift; sourceTree = "<group>"; };
		E8951F01196C96DE00D6461C /* RLMRealm_Dynamic.h */ = {isa = PBXFileReference; fileEncoding = 4; lastKnownFileType = sourcecode.c.h; path = RLMRealm_Dynamic.h; sourceTree = "<group>"; };
		E8AE7C251EA436F800CDFF9A /* CompactionTests.swift */ = {isa = PBXFileReference; fileEncoding = 4; lastKnownFileType = sourcecode.swift; path = CompactionTests.swift; sourceTree = "<group>"; };
		E8BF67FB1C24D07100E591CD /* SwiftVersion.swift */ = {isa = PBXFileReference; fileEncoding = 4; lastKnownFileType = sourcecode.swift; path = SwiftVersion.swift; sourceTree = "<group>"; };
		E8D89B9D1955FC6D00CF2B9A /* Realm.h */ = {isa = PBXFileReference; lastKnownFileType = sourcecode.c.h; path = Realm.h; sourceTree = "<group>"; };
		E8D89BA31955FC6D00CF2B9A /* Tests.xctest */ = {isa = PBXFileReference; explicitFileType = wrapper.cfbundle; includeInIndex = 0; path = Tests.xctest; sourceTree = BUILT_PRODUCTS_DIR; };
		E8DA16F71E81210D0055141C /* CompactionTests.m */ = {isa = PBXFileReference; fileEncoding = 4; lastKnownFileType = sourcecode.c.objc; path = CompactionTests.m; sourceTree = "<group>"; };
		E8F8D90B196CB8DD00475368 /* SwiftTestObjects.swift */ = {isa = PBXFileReference; fileEncoding = 4; lastKnownFileType = sourcecode.swift; path = SwiftTestObjects.swift; sourceTree = "<group>"; };
		E8F992BD1F1401C100F634B5 /* RLMObjectBase_Private.h */ = {isa = PBXFileReference; fileEncoding = 4; lastKnownFileType = sourcecode.c.h; path = RLMObjectBase_Private.h; sourceTree = "<group>"; };
/* End PBXFileReference section */

/* Begin PBXFrameworksBuildPhase section */
		1A7B82351D51235600750296 /* Frameworks */ = {
			isa = PBXFrameworksBuildPhase;
			buildActionMask = 2147483647;
			files = (
				1A7B823A1D51259F00750296 /* libz.tbd in Frameworks */,
				3FE5B4D724CF6909004D4EF3 /* realm-monorepo.xcframework in Frameworks */,
			);
			runOnlyForDeploymentPostprocessing = 0;
		};
		3F1A5E6F1992EB7400F45F4C /* Frameworks */ = {
			isa = PBXFrameworksBuildPhase;
			buildActionMask = 2147483647;
			files = (
			);
			runOnlyForDeploymentPostprocessing = 0;
		};
		3F9B4A6524CF8C0E00C72A4A /* Frameworks */ = {
			isa = PBXFrameworksBuildPhase;
			buildActionMask = 2147483647;
			files = (
				3F9B4A6624CF8C0E00C72A4A /* realm-monorepo.xcframework in Frameworks */,
			);
			runOnlyForDeploymentPostprocessing = 0;
		};
		3F9D91832152D42F00474F09 /* Frameworks */ = {
			isa = PBXFrameworksBuildPhase;
			buildActionMask = 2147483647;
			files = (
			);
			runOnlyForDeploymentPostprocessing = 0;
		};
		53124AB525B71AF600771CE4 /* Frameworks */ = {
			isa = PBXFrameworksBuildPhase;
			buildActionMask = 2147483647;
			files = (
			);
			runOnlyForDeploymentPostprocessing = 0;
		};
		53124AD125B71AF700771CE4 /* Frameworks */ = {
			isa = PBXFrameworksBuildPhase;
			buildActionMask = 2147483647;
			files = (
			);
			runOnlyForDeploymentPostprocessing = 0;
		};
		5D660FC81BE98C560021E04F /* Frameworks */ = {
			isa = PBXFrameworksBuildPhase;
			buildActionMask = 2147483647;
			files = (
				3F98162A2317763000C3543D /* libc++.tbd in Frameworks */,
				3F98162B2317763600C3543D /* libz.tbd in Frameworks */,
				5D66102A1BE98DD00021E04F /* Realm.framework in Frameworks */,
			);
			runOnlyForDeploymentPostprocessing = 0;
		};
		5D660FD51BE98C7C0021E04F /* Frameworks */ = {
			isa = PBXFrameworksBuildPhase;
			buildActionMask = 2147483647;
			files = (
				5D660FDD1BE98C7C0021E04F /* RealmSwift.framework in Frameworks */,
			);
			runOnlyForDeploymentPostprocessing = 0;
		};
		E8267FE21D90B79000E001C7 /* Frameworks */ = {
			isa = PBXFrameworksBuildPhase;
			buildActionMask = 2147483647;
			files = (
				E8267FE31D90B79000E001C7 /* Realm.framework in Frameworks */,
				1AA5AEA31D98DF1000ED8C27 /* RealmSwift.framework in Frameworks */,
			);
			runOnlyForDeploymentPostprocessing = 0;
		};
		E856D1DC195614A400FB2FCF /* Frameworks */ = {
			isa = PBXFrameworksBuildPhase;
			buildActionMask = 2147483647;
			files = (
				1A7B823B1D5126D200750296 /* libz.tbd in Frameworks */,
				5DD755E21BE05DAF002800DA /* Realm.framework in Frameworks */,
			);
			runOnlyForDeploymentPostprocessing = 0;
		};
		E8D89BA01955FC6D00CF2B9A /* Frameworks */ = {
			isa = PBXFrameworksBuildPhase;
			buildActionMask = 2147483647;
			files = (
				5D6156EE1BE0689200A4BD3F /* Realm.framework in Frameworks */,
			);
			runOnlyForDeploymentPostprocessing = 0;
		};
/* End PBXFrameworksBuildPhase section */

/* Begin PBXGroup section */
		1A7B82361D51254600750296 /* Frameworks */ = {
			isa = PBXGroup;
			children = (
				CFAE926A24A0A7F40033CB31 /* AuthenticationServices.framework */,
				3F9816292317763000C3543D /* libc++.tbd */,
				1A7B82391D51259F00750296 /* libz.tbd */,
				3FE5B4D424CF3F06004D4EF3 /* realm-monorepo.xcframework */,
			);
			name = Frameworks;
			sourceTree = "<group>";
		};
		1AA5AEA21D98CA5300ED8C27 /* Utility */ = {
			isa = PBXGroup;
			children = (
				1AA5AE9A1D98A1B000ED8C27 /* Object-Server-Tests-Bridging-Header.h */,
				3F73BC871E3A876600FE80B6 /* ObjectServerTests-Info.plist */,
				537130C724A9E417001FDBBC /* RealmServer.swift */,
				1AF64DD01DA304A90081EB15 /* RLMUser+ObjectServerTests.h */,
				1AF64DD11DA304A90081EB15 /* RLMUser+ObjectServerTests.mm */,
				CF330BBC24E57D5F00F07EE2 /* RLMWatchTestUtility.h */,
				CF330BBD24E57D5F00F07EE2 /* RLMWatchTestUtility.m */,
				532E916E24AA533A003FD9DB /* TimeoutProxyServer.swift */,
				CFB674A224EEE9CB00FBF0B8 /* WatchTestUtility.swift */,
			);
			name = Utility;
			sourceTree = "<group>";
		};
		1AF6EA441D36B1220014EB85 /* Sync */ = {
			isa = PBXGroup;
			children = (
				CF76F7CA24816A5700890DD2 /* MongoClient */,
				CF6E047D242A13CB00DB7F14 /* ProviderClients */,
				3F73BC931E3A878500FE80B6 /* NSError+RLMSync.h */,
				3F73BC941E3A878500FE80B6 /* NSError+RLMSync.m */,
				4993220724129DCE00A0EC8E /* RLMApp.h */,
				4993220524129DCD00A0EC8E /* RLMApp.mm */,
				53CCC6C3257EC8A300A8FC50 /* RLMApp_Private.h */,
				3F275EBD2433A5DA00161E7F /* RLMApp_Private.hpp */,
				49E12CF1245DB7E800359DF1 /* RLMBSON.h */,
				49E12CEF245DB7CC00359DF1 /* RLMBSON.mm */,
				49E12CF4245DBF8A00359DF1 /* RLMBSON_Private.hpp */,
				4993220324129DCD00A0EC8E /* RLMCredentials.h */,
				4993220424129DCD00A0EC8E /* RLMCredentials.mm */,
				4993220224129DCD00A0EC8E /* RLMCredentials_Private.hpp */,
				4993221524129E6600A0EC8E /* RLMNetworkTransport.h */,
				4993221424129E6500A0EC8E /* RLMNetworkTransport.mm */,
				CF330BBB24E56E3A00F07EE2 /* RLMNetworkTransport_Private.hpp */,
				6807E6492487E8660096066F /* RLMPushClient.h */,
				6807E64B2487F7220096066F /* RLMPushClient.mm */,
				6807E64E2487F9210096066F /* RLMPushClient_Private.hpp */,
				1AD397CD1F72FFC6002AA897 /* RLMRealm+Sync.h */,
				1AD397CC1F72FFC5002AA897 /* RLMRealm+Sync.mm */,
				1ABF256D1D52AB6200BAC441 /* RLMRealmConfiguration+Sync.h */,
				1ABF256E1D52AB6200BAC441 /* RLMRealmConfiguration+Sync.mm */,
				1A3623651D8384BA00945A54 /* RLMSyncConfiguration.h */,
				1A3623661D8384BA00945A54 /* RLMSyncConfiguration.mm */,
				1A36236A1D83868F00945A54 /* RLMSyncConfiguration_Private.h */,
				1A4AC06D1D8BA86200DC9736 /* RLMSyncConfiguration_Private.hpp */,
				1AF7EA941D340AF70001A9B5 /* RLMSyncManager.h */,
				1AF7EA951D340AF70001A9B5 /* RLMSyncManager.mm */,
				1AF7EA981D340D1F0001A9B5 /* RLMSyncManager_Private.hpp */,
				1AD3870A1D4A7FBB00479110 /* RLMSyncSession.h */,
				1AD3870B1D4A7FBB00479110 /* RLMSyncSession.mm */,
				1ABF256A1D528B9900BAC441 /* RLMSyncSession_Private.hpp */,
				1A4FFC971D35A71000B4B65C /* RLMSyncUtil.h */,
				1A84132E1D4BCCE600C5326F /* RLMSyncUtil.mm */,
				1A1C6E241D3FFCF70077B6E7 /* RLMSyncUtil_Private.h */,
				1A0512731D87413000806AEC /* RLMSyncUtil_Private.hpp */,
				1ABDCDAD1D792FEB003489E3 /* RLMUser.h */,
				1ABDCDAF1D793008003489E3 /* RLMUser.mm */,
				53CCC6E7257EC8C300A8FC50 /* RLMUser_Private.h */,
				1A33C42A1DAEB9C4001E87AA /* RLMUser_Private.hpp */,
			);
			name = Sync;
			sourceTree = "<group>";
		};
		3F1A5E731992EB7400F45F4C /* TestHost */ = {
			isa = PBXGroup;
			children = (
				E8839B2C19E31FD90047B1A8 /* Info.plist */,
				E8839B2D19E31FD90047B1A8 /* main.m */,
			);
			name = TestHost;
			path = ../../TestHost;
			sourceTree = "<group>";
		};
		3F558C7D22C299DB002F0F30 /* Test Utils */ = {
			isa = PBXGroup;
			children = (
				3F558C8422C29A03002F0F30 /* RLMAssertions.h */,
				3F558C8022C29A02002F0F30 /* RLMMultiProcessTestCase.h */,
				3F558C8522C29A03002F0F30 /* RLMMultiProcessTestCase.m */,
				3F558C7F22C29A02002F0F30 /* RLMTestCase.h */,
				3F558C8322C29A02002F0F30 /* RLMTestCase.m */,
				3F558C8122C29A02002F0F30 /* RLMTestObjects.h */,
				3F558C8222C29A02002F0F30 /* RLMTestObjects.m */,
				3F558C8622C29A03002F0F30 /* TestUtils.h */,
				3F558C7E22C29A02002F0F30 /* TestUtils.mm */,
			);
			name = "Test Utils";
			sourceTree = "<group>";
		};
		53124AD725B71AF700771CE4 /* SwiftUITestHostUITests */ = {
			isa = PBXGroup;
			children = (
				53124AD825B71AF700771CE4 /* SwiftUITestHostUITests.swift */,
				53124ADA25B71AF700771CE4 /* Info.plist */,
			);
			path = SwiftUITestHostUITests;
			sourceTree = "<group>";
		};
		53A34E3225CDA0AC00698930 /* SwiftUITestHost */ = {
			isa = PBXGroup;
			children = (
				53A34E3325CDA0AC00698930 /* LaunchScreen.storyboard */,
				53A34E3425CDA0AC00698930 /* SwiftUITestHostApp.swift */,
				53626AAE25D31CAC00D9515D /* Objects.swift */,
				53A34E3525CDA0AC00698930 /* Info.plist */,
			);
			path = SwiftUITestHost;
			sourceTree = "<group>";
		};
		5D659E6C1BE03981006515A0 /* Realm */ = {
			isa = PBXGroup;
			children = (
				5D659E741BE03E0D006515A0 /* Realm iOS static.xcconfig */,
				5D659E761BE03E0D006515A0 /* Realm.xcconfig */,
				5DD755E31BE05EA1002800DA /* Tests iOS static.xcconfig */,
				5DD755E01BE05C19002800DA /* Tests.xcconfig */,
			);
			path = Realm;
			sourceTree = "<group>";
		};
		5D660FB71BE98B770021E04F /* Configuration */ = {
			isa = PBXGroup;
			children = (
				5D659E6C1BE03981006515A0 /* Realm */,
				5D660FBA1BE98BD80021E04F /* RealmSwift */,
				5D659E6D1BE0398E006515A0 /* Base.xcconfig */,
				5D659E6E1BE0398E006515A0 /* Debug.xcconfig */,
				3FB56E7E250D457A00A6216B /* ObjectServerTests.xcconfig */,
				3F8C9D1025CDC98F003DA7F6 /* ObjectServerTests.xctestplan */,
				53343A7C25D7292E0008F97A /* SwiftUITestHost.xctestplan */,
				3F8C9D1125CDC99D003DA7F6 /* ObjectServerTestsXcode11.xctestplan */,
				3FED692F25CDC46800F29B99 /* Realm.xctestplan */,
				3FED692E25CDC40100F29B99 /* RealmSwift.xctestplan */,
				3F8C9D0F25CDC971003DA7F6 /* RealmSwiftXcode11.xctestplan */,
				3F8C9D0E25CDC739003DA7F6 /* RealmXcode11.xctestplan */,
				5D659E6F1BE0398E006515A0 /* Release.xcconfig */,
				3F35027722C43C5200FDC1E5 /* TestHost-static.xcconfig */,
				5D6156F71BE07B6B00A4BD3F /* TestHost.xcconfig */,
				53124A4F25B714EC00771CE4 /* SwiftUITestHost.xcconfig */,
				53626A8C25D3172000D9515D /* SwiftUITestHostTests.xcconfig */,
			);
			path = Configuration;
			sourceTree = "<group>";
		};
		5D660FBA1BE98BD80021E04F /* RealmSwift */ = {
			isa = PBXGroup;
			children = (
				5D660FBD1BE98BEF0021E04F /* RealmSwift.xcconfig */,
				5D660FC01BE98BEF0021E04F /* Tests.xcconfig */,
			);
			path = RealmSwift;
			sourceTree = "<group>";
		};
		5D660FCD1BE98C560021E04F /* RealmSwift */ = {
			isa = PBXGroup;
			children = (
				5D660FE31BE98D670021E04F /* Aliases.swift */,
				681EE33A25EE8E1400A9DEC5 /* AnyRealmValue.swift */,
				CFB43139243DF87100471C18 /* App.swift */,
				4996EA9D2465BB8A003A1F51 /* BSON.swift */,
				3F102CBC23DBC68300108FD2 /* Combine.swift */,
				3FB6ABD82416A27000E318C2 /* Decimal128.swift */,
				3FC3F9162419B63100E27322 /* EmbeddedObject.swift */,
				29B7FDF51C0DA6560023224E /* Error.swift */,
				5D1534B71CCFF545008976D7 /* LinkingObjects.swift */,
				5D660FE41BE98D670021E04F /* List.swift */,
				CF986D8E25AE3C980039D287 /* MutableSet.swift */,
				5D660FE51BE98D670021E04F /* Migration.swift */,
				CF76F80124816B3800890DD2 /* MongoClient.swift */,
				3FE5818322C2B4B900BA10E7 /* Nonsync.swift */,
				5D660FE61BE98D670021E04F /* Object.swift */,
				3FB6ABD62416A26100E318C2 /* ObjectId.swift */,
				681EE34625EE8E5600A9DEC5 /* ObjectiveCSupport+AnyRealmValue.swift */,
				494566A8246E8C59000FD07F /* ObjectiveCSupport+BSON.swift */,
				3FE5818422C2B4B900BA10E7 /* ObjectiveCSupport+Sync.swift */,
				5B77EACD1DCC5614006AB51D /* ObjectiveCSupport.swift */,
				5D660FE71BE98D670021E04F /* ObjectSchema.swift */,
				5D660FE81BE98D670021E04F /* Optional.swift */,
				5D660FE91BE98D670021E04F /* Property.swift */,
				5D660FEA1BE98D670021E04F /* Realm.swift */,
				1AB605D21D495927007F53DE /* RealmCollection.swift */,
				5D660FEC1BE98D670021E04F /* RealmConfiguration.swift */,
				0C3BD4D225C1C5AB007CFDD3 /* Map.swift */,
				5D660FED1BE98D670021E04F /* Results.swift */,
				5D660FEE1BE98D670021E04F /* Schema.swift */,
				5D660FEF1BE98D670021E04F /* SortDescriptor.swift */,
				535EA9E125B0919800DBF3CD /* SwiftUI.swift */,
				E8BF67FB1C24D07100E591CD /* SwiftVersion.swift */,
				1A7DE7021D38460B0029F0AE /* Sync.swift */,
				3F222C4D1E26F51300CA0713 /* ThreadSafeReference.swift */,
				5D660FF01BE98D670021E04F /* Util.swift */,
			);
			path = RealmSwift;
			sourceTree = "<group>";
		};
		5D660FD91BE98C7C0021E04F /* RealmSwift Tests */ = {
			isa = PBXGroup;
			children = (
				5D6610291BE98DAA0021E04F /* Supporting Files */,
				3FCB1A7422A9B0A2003807FB /* CodableTests.swift */,
				3FE2BE0223D8CAD1002860E9 /* CombineTests.swift */,
				E8AE7C251EA436F800CDFF9A /* CompactionTests.swift */,
				CFFECBA8250646750010F585 /* Decimal128Tests.swift */,
				5D660FFF1BE98D880021E04F /* KVOTests.swift */,
				5D6610001BE98D880021E04F /* ListTests.swift */,
				CF986DE125AE3EC70039D287 /* MutableSetTests.swift */,
				5D6610011BE98D880021E04F /* MigrationTests.swift */,
				5D6610021BE98D880021E04F /* ObjectAccessorTests.swift */,
				5D6610031BE98D880021E04F /* ObjectCreationTests.swift */,
				CFFECBB225078D100010F585 /* ObjectIdTests.swift */,
				5BC537151DD5B8D70055C524 /* ObjectiveCSupportTests.swift */,
				5D6610041BE98D880021E04F /* ObjectSchemaInitializationTests.swift */,
				5D6610051BE98D880021E04F /* ObjectSchemaTests.swift */,
				5D6610061BE98D880021E04F /* ObjectTests.swift */,
				5D6610071BE98D880021E04F /* PerformanceTests.swift */,
				3F2633C21E9D630000B32D30 /* PrimitiveListTests.swift */,
				CF986DF525AE3EDF0039D287 /* PrimitiveMutableSetTests.swift */,
				5D6610081BE98D880021E04F /* PropertyTests.swift */,
				5D6610091BE98D880021E04F /* RealmCollectionTypeTests.swift */,
				5D66100A1BE98D880021E04F /* RealmConfigurationTests.swift */,
				5D66100C1BE98D880021E04F /* RealmTests.swift */,
				5D66100D1BE98D880021E04F /* SchemaTests.swift */,
				5D66100E1BE98D880021E04F /* SortDescriptorTests.swift */,
				5D66100F1BE98D880021E04F /* SwiftLinkTests.swift */,
				5D6610101BE98D880021E04F /* SwiftTestObjects.swift */,
				535EAA7425B0B02B00DBF3CD /* SwiftUITests.swift */,
				5D6610111BE98D880021E04F /* SwiftUnicodeTests.swift */,
				5D6610121BE98D880021E04F /* TestCase.swift */,
				3F73BC841E3A870F00FE80B6 /* ThreadSafeReferenceTests.swift */,
			);
			name = "RealmSwift Tests";
			path = RealmSwift/Tests;
			sourceTree = "<group>";
		};
		5D6610291BE98DAA0021E04F /* Supporting Files */ = {
			isa = PBXGroup;
			children = (
				5D66100B1BE98D880021E04F /* RealmSwiftTests-BridgingHeader.h */,
			);
			name = "Supporting Files";
			sourceTree = "<group>";
		};
		CF6E047D242A13CB00DB7F14 /* ProviderClients */ = {
			isa = PBXGroup;
			children = (
				CFAEF75F242B5F9A00EAF721 /* RLMAPIKeyAuth.h */,
				CFAEF760242B5F9A00EAF721 /* RLMAPIKeyAuth.mm */,
				CF6E0480242A141200DB7F14 /* RLMEmailPasswordAuth.h */,
				CF6E0481242A141200DB7F14 /* RLMEmailPasswordAuth.mm */,
				CF6E0484242A321200DB7F14 /* RLMProviderClient.h */,
				CF6E0485242A321200DB7F14 /* RLMProviderClient.mm */,
				CFB5E1602497A45D009CABB3 /* RLMProviderClient_Private.hpp */,
				CFAEF763242B672700EAF721 /* RLMUserAPIKey.h */,
				CFAEF764242B672700EAF721 /* RLMUserAPIKey.mm */,
				CFAEF767242B7F8900EAF721 /* RLMUserAPIKey_Private.hpp */,
			);
			name = ProviderClients;
			sourceTree = "<group>";
		};
		CF76F7CA24816A5700890DD2 /* MongoClient */ = {
			isa = PBXGroup;
			children = (
				CF76F7D624816AAA00890DD2 /* RLMFindOneAndModifyOptions.h */,
				CF76F7DB24816AAB00890DD2 /* RLMFindOneAndModifyOptions.mm */,
				CF76F7D824816AAB00890DD2 /* RLMFindOneAndModifyOptions_Private.hpp */,
				CF76F7D724816AAA00890DD2 /* RLMFindOptions.h */,
				CF76F7D024816AAA00890DD2 /* RLMFindOptions.mm */,
				CF76F7D424816AAA00890DD2 /* RLMFindOptions_Private.hpp */,
				CF76F7DA24816AAB00890DD2 /* RLMMongoClient.h */,
				CF76F7D524816AAA00890DD2 /* RLMMongoClient.mm */,
				CF76F7D324816AAA00890DD2 /* RLMMongoClient_Private.hpp */,
				CF76F7CF24816AA900890DD2 /* RLMMongoCollection.h */,
				CF76F7D124816AAA00890DD2 /* RLMMongoCollection.mm */,
				CF76F7D224816AAA00890DD2 /* RLMMongoCollection_Private.hpp */,
				CF76F7D924816AAB00890DD2 /* RLMMongoDatabase.h */,
				CF76F7DC24816AAB00890DD2 /* RLMMongoDatabase_Private.hpp */,
				CF76F7CC24816AA800890DD2 /* RLMUpdateResult.h */,
				CF76F7CB24816AA800890DD2 /* RLMUpdateResult.mm */,
				CF76F7CE24816AA900890DD2 /* RLMUpdateResult_Private.hpp */,
			);
			name = MongoClient;
			sourceTree = "<group>";
		};
		E81A1FC81955FE0100FDED82 /* Swift */ = {
			isa = PBXGroup;
			children = (
				297FBEFA1C19F696009D1118 /* RLMTestCaseUtils.swift */,
				0217D7B819CD0ACD00DE5C32 /* Swift-Tests-Bridging-Header.h */,
				E82FA60A195632F20043A3C3 /* SwiftArrayPropertyTests.swift */,
				E82FA60B195632F20043A3C3 /* SwiftArrayTests.swift */,
				CF986D4725AE3C420039D287 /* SwiftSetPropertyTests.swift */,
				CF986D4825AE3C420039D287 /* SwiftSetTests.swift */,
				E83AF538196DDE58002275B2 /* SwiftDynamicTests.swift */,
				E82FA60D195632F20043A3C3 /* SwiftLinkTests.swift */,
				0C0FA40125F63DFD00CFB729 /* SwiftMapTests.swift */,
				E82FA60F195632F20043A3C3 /* SwiftObjectInterfaceTests.swift */,
				26F3CA681986CC86004623E1 /* SwiftPropertyTypeTest.swift */,
				E81A1FD01955FE0100FDED82 /* SwiftRealmTests.swift */,
				3FEC4A3D1BBB188B00F009C3 /* SwiftSchemaTests.swift */,
				E8F8D90B196CB8DD00475368 /* SwiftTestObjects.swift */,
				E891759A197A1B600068ACC6 /* SwiftUnicodeTests.swift */,
			);
			path = Swift;
			sourceTree = "<group>";
		};
		E81A20061955FE1600FDED82 /* Objective-C */ = {
			isa = PBXGroup;
			children = (
				CF052EFA25DEB671008EEF86 /* DictionaryPropertyTests.m */,
				E81A1FB81955FE0100FDED82 /* ArrayPropertyTests.m */,
				3F7556731BE95A050058BC7E /* AsyncTests.mm */,
				E8DA16F71E81210D0055141C /* CompactionTests.m */,
				CFFECBAB250667A90010F585 /* Decimal128Tests.m */,
				E81A1FBA1955FE0100FDED82 /* DynamicTests.m */,
				021A882F1AAFB5BE00EEAC84 /* EncryptionTests.mm */,
				E81A1FBB1955FE0100FDED82 /* EnumeratorTests.m */,
				027A4D291AB1012500AA46F9 /* InterprocessTests.m */,
				3F0F029D1B6FFE610046A4D5 /* KVOTests.mm */,
				5D432B8C1CC0713F00A610A9 /* LinkingObjectsTests.mm */,
				E81A1FBC1955FE0100FDED82 /* LinkTests.m */,
				0207AB85195DFA15007EFB12 /* MigrationTests.mm */,
				3F2E66611CA0B9D5004761D5 /* NotificationTests.m */,
				3FEB383C1E70AC6900F22712 /* ObjectCreationTests.mm */,
				CFFECBAF250690EA0010F585 /* ObjectIdTests.m */,
				E81A1FBE1955FE0100FDED82 /* ObjectInterfaceTests.m */,
				021A88301AAFB5BE00EEAC84 /* ObjectSchemaTests.m */,
				E81A1FBF1955FE0100FDED82 /* ObjectTests.m */,
				3F04EA2D1992BEE400C2CE2E /* PerformanceTests.m */,
				5D03FB1E1E0DAFBA007D53EA /* PredicateUtilTests.mm */,
				3F572C901F2BDA9F00F6C9AB /* PrimitiveArrayPropertyTests.m */,
				02AFB4611A80343600E11938 /* PropertyTests.m */,
				E81A1FC11955FE0100FDED82 /* QueryTests.m */,
				C042A48C1B7522A900771ED2 /* RealmConfigurationTests.mm */,
				E81A1FC31955FE0100FDED82 /* RealmTests.mm */,
				0C86B33825E15B6000775FED /* PrimitiveDictionaryPropertyTests.m */,
				02AFB4621A80343600E11938 /* ResultsTests.m */,
				0207AB86195DFA15007EFB12 /* SchemaTests.mm */,
				3F572C911F2BDA9F00F6C9AB /* ThreadSafeReferenceTests.m */,
				E81A1FD11955FE0100FDED82 /* TransactionTests.m */,
				E8917597197A1B350068ACC6 /* UnicodeTests.m */,
				021A88311AAFB5BE00EEAC84 /* UtilTests.mm */,
				CF986D2F25AE3BD40039D287 /* PrimitiveSetPropertyTests.m */,
				CF986D3025AE3BD40039D287 /* SetPropertyTests.m */,
			);
			name = "Objective-C";
			sourceTree = "<group>";
		};
		E8267FEF1D90B7B100E001C7 /* Object Server Tests */ = {
			isa = PBXGroup;
			children = (
				1AA5AEA21D98CA5300ED8C27 /* Utility */,
				536B7C0B24A4C223006B535D /* dependencies.list */,
				5346E7312487AC9D00595C68 /* RLMBSONTests.mm */,
				E8267FF01D90B8E700E001C7 /* RLMObjectServerTests.mm */,
				1AA5AE9D1D98A6D800ED8C27 /* RLMSyncTestCase.h */,
				1AA5AE9B1D98A68E00ED8C27 /* RLMSyncTestCase.mm */,
				3F73BC8A1E3A876600FE80B6 /* RLMTestUtils.h */,
				3F73BC8B1E3A876600FE80B6 /* RLMTestUtils.m */,
				49D9DFC4246C8E48003AD31D /* setup_baas.rb */,
				4996EA9F2465C44E003A1F51 /* SwiftBSONTests.swift */,
				1AA5AE9F1D98C99500ED8C27 /* SwiftObjectServerTests.swift */,
				1AA5AE961D989BE000ED8C27 /* SwiftSyncTestCase.swift */,
			);
			name = "Object Server Tests";
			sourceTree = "<group>";
		};
		E88C36FE19745E3200C9963D /* Swift */ = {
			isa = PBXGroup;
			children = (
				E88C36FF19745E5500C9963D /* RLMSupport.swift */,
			);
			path = Swift;
			sourceTree = "<group>";
		};
		E8D89B8E1955FC6D00CF2B9A = {
			isa = PBXGroup;
			children = (
				5D660FB71BE98B770021E04F /* Configuration */,
				1A7B82361D51254600750296 /* Frameworks */,
				E81A1FB41955FCE000FDED82 /* LICENSE */,
				E8267FEF1D90B7B100E001C7 /* Object Server Tests */,
				E8D89B991955FC6D00CF2B9A /* Products */,
				E8D89B9A1955FC6D00CF2B9A /* Realm */,
				E8D89BA71955FC6D00CF2B9A /* Realm Tests */,
				5D660FCD1BE98C560021E04F /* RealmSwift */,
				5D660FD91BE98C7C0021E04F /* RealmSwift Tests */,
				3F558C7D22C299DB002F0F30 /* Test Utils */,
				E81A1FB31955FCE000FDED82 /* CHANGELOG.md */,
				3F8C9D1225CDD301003DA7F6 /* RealmiOSstatic.xctestplan */,
				3F8C9D1325CDD314003DA7F6 /* RealmiOSstaticXcode11.xctestplan */,
			);
			indentWidth = 4;
			sourceTree = "<group>";
			tabWidth = 4;
		};
		E8D89B991955FC6D00CF2B9A /* Products */ = {
			isa = PBXGroup;
			children = (
				E856D1DF195614A400FB2FCF /* iOS static tests.xctest */,
				E8267FED1D90B79000E001C7 /* ObjectServerTests.xctest */,
				5D659ED91BE04556006515A0 /* Realm.framework */,
				5DD755CF1BE056DE002800DA /* Realm.framework */,
				5D660FD81BE98C7C0021E04F /* RealmSwift Tests.xctest */,
				5D660FCC1BE98C560021E04F /* RealmSwift.framework */,
				3F9D91872152D42F00474F09 /* TestHost static.app */,
				3F1A5E721992EB7400F45F4C /* TestHost.app */,
				E8D89BA31955FC6D00CF2B9A /* Tests.xctest */,
				53124AB825B71AF600771CE4 /* SwiftUITestHost.app */,
				53124AD425B71AF700771CE4 /* SwiftUITestHostUITests.xctest */,
			);
			name = Products;
			sourceTree = "<group>";
		};
		E8D89B9A1955FC6D00CF2B9A /* Realm */ = {
			isa = PBXGroup;
			children = (
				E8D89B9B1955FC6D00CF2B9A /* Supporting Files */,
				E88C36FE19745E3200C9963D /* Swift */,
				1AF6EA441D36B1220014EB85 /* Sync */,
				E8D89B9D1955FC6D00CF2B9A /* Realm.h */,
				E81A1F631955FC9300FDED82 /* RLMAccessor.h */,
				3F0338491E6F466D00F9E288 /* RLMAccessor.hpp */,
				E81A1F641955FC9300FDED82 /* RLMAccessor.mm */,
				E83591941B3DF05C0035F2F3 /* RLMAnalytics.hpp */,
				E83591931B3DF05C0035F2F3 /* RLMAnalytics.mm */,
				E81A1F661955FC9300FDED82 /* RLMArray.h */,
				E81A1F671955FC9300FDED82 /* RLMArray.mm */,
				0237B5421A856F06004ACD57 /* RLMArray_Private.h */,
				E81A1F651955FC9300FDED82 /* RLMArray_Private.hpp */,
				CF986D1A25AE3B080039D287 /* RLMSet_Private.h */,
				CF986D1C25AE3B090039D287 /* RLMSet_Private.hpp */,
				CF986D1D25AE3B090039D287 /* RLMSet.h */,
				CF986D1B25AE3B080039D287 /* RLMSet.mm */,
				3F9863BA1D36876B00641C98 /* RLMClassInfo.hpp */,
				3F9863B91D36876B00641C98 /* RLMClassInfo.mm */,
				02B8EF5B19E7048D0045A93D /* RLMCollection.h */,
				3FBEF6791C63D66100F6935B /* RLMCollection.mm */,
				5D1BF1FE1EF9875300B7DC87 /* RLMCollection_Private.h */,
				3FBEF6781C63D66100F6935B /* RLMCollection_Private.hpp */,
				E81A1F6B1955FC9300FDED82 /* RLMConstants.h */,
				E81A1F6C1955FC9300FDED82 /* RLMConstants.m */,
				3F4F3AD323F71C790048DB43 /* RLMDecimal128.h */,
				3F4F3ACF23F71C790048DB43 /* RLMDecimal128.mm */,
				3F4F3AD123F71C790048DB43 /* RLMDecimal128_Private.hpp */,
				0C3BD4B225C1BDF1007CFDD3 /* RLMDictionary.h */,
				0C3BD4B125C1BDF1007CFDD3 /* RLMDictionary.mm */,
				CF9881C025DABC6500BD7E4F /* RLMManagedDictionary.mm */,
				CF9881CB25DABDE900BD7E4F /* RLMDictionary_Private.hpp */,
				0C3BD50125C1DE6F007CFDD3 /* RLMDictionary_Private.h */,
				3FC3F910241808B300E27322 /* RLMEmbeddedObject.h */,
				3FC3F911241808B300E27322 /* RLMEmbeddedObject.mm */,
				023B19551A3BA90D0067FB81 /* RLMSwiftCollectionBase.h */,
				023B19561A3BA90D0067FB81 /* RLMSwiftCollectionBase.mm */,
				E81A1F691955FC9300FDED82 /* RLMManagedArray.mm */,
				0C7CA7C225C311DA0098A636 /* RLMManagedDictionary.mm */,
				CFD8D11F25BB0B8B0037FE4D /* RLMManagedSet.mm */,
				0207AB7D195DF9FB007EFB12 /* RLMMigration.h */,
				0207AB7E195DF9FB007EFB12 /* RLMMigration.mm */,
				0207AB7C195DF9FB007EFB12 /* RLMMigration_Private.h */,
				E81A1F6E1955FC9300FDED82 /* RLMObject.h */,
				E81A1F6F1955FC9300FDED82 /* RLMObject.mm */,
				E81A1F6D1955FC9300FDED82 /* RLMObject_Private.h */,
				C073E1201AE9B705002C0A30 /* RLMObject_Private.hpp */,
				023B19571A3BA90D0067FB81 /* RLMObjectBase.h */,
				023B19581A3BA90D0067FB81 /* RLMObjectBase.mm */,
				A05FA61E1B62C3900000C9B2 /* RLMObjectBase_Dynamic.h */,
				E8F992BD1F1401C100F634B5 /* RLMObjectBase_Private.h */,
				3F4F3AD023F71C790048DB43 /* RLMObjectId.h */,
				3F4F3AD223F71C790048DB43 /* RLMObjectId.mm */,
				3F4F3AD423F71C790048DB43 /* RLMObjectId_Private.hpp */,
				E81A1F711955FC9300FDED82 /* RLMObjectSchema.h */,
				E81A1F721955FC9300FDED82 /* RLMObjectSchema.mm */,
				29EDB8E91A7712E500458D80 /* RLMObjectSchema_Private.h */,
				E81A1F701955FC9300FDED82 /* RLMObjectSchema_Private.hpp */,
				29EDB8D71A7703C500458D80 /* RLMObjectStore.h */,
				E81A1F741955FC9300FDED82 /* RLMObjectStore.mm */,
				3F0F02AC1B6FFF3D0046A4D5 /* RLMObservation.hpp */,
				3F0F02AD1B6FFF3D0046A4D5 /* RLMObservation.mm */,
				C0004BEB1B8E4FCF00304BF3 /* RLMOptionalBase.h */,
				C0004BEC1B8E4FCF00304BF3 /* RLMOptionalBase.mm */,
				5D6156F51BE077E600A4BD3F /* RLMPlatform.h.in */,
				5D3E1A2C1C1FC6D5002913BA /* RLMPredicateUtil.hpp */,
				5D3E1A2D1C1FC6D5002913BA /* RLMPredicateUtil.mm */,
				3F68BFCD1B558CA800D50FBD /* RLMPrefix.h */,
				E81A1F761955FC9300FDED82 /* RLMProperty.h */,
				E81A1F771955FC9300FDED82 /* RLMProperty.mm */,
				E81A1F751955FC9300FDED82 /* RLMProperty_Private.h */,
				5D2E8F651C98DC0D00187B09 /* RLMProperty_Private.hpp */,
				E81A1F781955FC9300FDED82 /* RLMQueryUtil.hpp */,
				E81A1F791955FC9300FDED82 /* RLMQueryUtil.mm */,
				E81A1F7B1955FC9300FDED82 /* RLMRealm.h */,
				E81A1F7C1955FC9300FDED82 /* RLMRealm.mm */,
				E8951F01196C96DE00D6461C /* RLMRealm_Dynamic.h */,
				29EDB8E01A77070200458D80 /* RLMRealm_Private.h */,
				02E334C41A5F4923009F8810 /* RLMRealm_Private.hpp */,
				C0D2DD051B6BDEA1004E8919 /* RLMRealmConfiguration.h */,
				C0D2DD061B6BDEA1004E8919 /* RLMRealmConfiguration.mm */,
				C0D2DD0F1B6BE0DD004E8919 /* RLMRealmConfiguration_Private.h */,
				E86900E11CC04F5B0008A8B6 /* RLMRealmConfiguration_Private.hpp */,
				027A4D211AB100E000AA46F9 /* RLMRealmUtil.hpp */,
				027A4D221AB100E000AA46F9 /* RLMRealmUtil.mm */,
				02B8EF5819E601D80045A93D /* RLMResults.h */,
				E81A1F6A1955FC9300FDED82 /* RLMResults.mm */,
				29EDB8E51A7710B700458D80 /* RLMResults_Private.h */,
				1A1EBF861F269E8E00F47698 /* RLMResults_Private.hpp */,
				E81A1F7E1955FC9300FDED82 /* RLMSchema.h */,
				E81A1F7F1955FC9300FDED82 /* RLMSchema.mm */,
				E81A1F7D1955FC9300FDED82 /* RLMSchema_Private.h */,
				3F4E324B1B98C6C700183A69 /* RLMSchema_Private.hpp */,
				3FE79FF719BA6A5900780C9A /* RLMSwiftSupport.h */,
				3F452EC519C2279800AFC154 /* RLMSwiftSupport.m */,
				3F67DB391E26D69C0024533D /* RLMThreadSafeReference.h */,
				3F67DB3B1E26D69C0024533D /* RLMThreadSafeReference.mm */,
				3F67DB3A1E26D69C0024533D /* RLMThreadSafeReference_Private.hpp */,
				3F20DA2019BE1EA6007DE308 /* RLMUpdateChecker.hpp */,
				3F20DA2119BE1EA6007DE308 /* RLMUpdateChecker.mm */,
				E81A1F811955FC9300FDED82 /* RLMUtil.hpp */,
				E81A1F821955FC9300FDED82 /* RLMUtil.mm */,
				0C57969E25643D7500744CAE /* RLMUUID_Private.hpp */,
				0C57969F25643D7500744CAE /* RLMUUID.mm */,
				681EE2FE25EE8D8800A9DEC5 /* RLMValue.h */,
				681EE2FF25EE8D8800A9DEC5 /* RLMValue.mm */,
				681EE30025EE8D8800A9DEC5 /* RLMValueBase.h */,
				681EE30125EE8D8900A9DEC5 /* RLMValueBase.mm */,
			);
			path = Realm;
			sourceTree = "<group>";
		};
		E8D89B9B1955FC6D00CF2B9A /* Supporting Files */ = {
			isa = PBXGroup;
			children = (
				023B19F71A423BD20067FB81 /* libc++.dylib */,
				E81A1F621955FC9300FDED82 /* Realm-Info.plist */,
				02E334C21A5F3C45009F8810 /* Realm.modulemap */,
			);
			name = "Supporting Files";
			sourceTree = "<group>";
		};
		E8D89BA71955FC6D00CF2B9A /* Realm Tests */ = {
			isa = PBXGroup;
			children = (
				E81A20061955FE1600FDED82 /* Objective-C */,
				E8D89BA81955FC6D00CF2B9A /* Supporting Files */,
				E81A1FC81955FE0100FDED82 /* Swift */,
				53A34E3225CDA0AC00698930 /* SwiftUITestHost */,
				53124AD725B71AF700771CE4 /* SwiftUITestHostUITests */,
				3F1A5E731992EB7400F45F4C /* TestHost */,
			);
			name = "Realm Tests";
			path = Realm/Tests;
			sourceTree = "<group>";
		};
		E8D89BA81955FC6D00CF2B9A /* Supporting Files */ = {
			isa = PBXGroup;
			children = (
				29B7FDF71C0DE76B0023224E /* fileformat-pre-null.realm */,
				E81A1FC21955FE0100FDED82 /* RealmTests-Info.plist */,
			);
			name = "Supporting Files";
			sourceTree = "<group>";
		};
/* End PBXGroup section */

/* Begin PBXHeadersBuildPhase section */
		5D659E9F1BE04556006515A0 /* Headers */ = {
			isa = PBXHeadersBuildPhase;
			buildActionMask = 2147483647;
			files = (
				3F73BC951E3A878500FE80B6 /* NSError+RLMSync.h in Headers */,
				5D659EA51BE04556006515A0 /* Realm.h in Headers */,
				5D659EA71BE04556006515A0 /* RLMAccessor.h in Headers */,
				CFAEF761242B5F9A00EAF721 /* RLMAPIKeyAuth.h in Headers */,
				4993221224129DCE00A0EC8E /* RLMApp.h in Headers */,
				53CCC6C4257EC8A300A8FC50 /* RLMApp_Private.h in Headers */,
				5D659EA91BE04556006515A0 /* RLMArray.h in Headers */,
				5D659EAA1BE04556006515A0 /* RLMArray_Private.h in Headers */,
				49E12CF2245DB7E800359DF1 /* RLMBSON.h in Headers */,
				49E12CF5245DBF8A00359DF1 /* RLMBSON_Private.hpp in Headers */,
				5D659EAB1BE04556006515A0 /* RLMCollection.h in Headers */,
				5D1BF1FF1EF987AD00B7DC87 /* RLMCollection_Private.h in Headers */,
				0C3BD4B525C1BDF1007CFDD3 /* RLMDictionary.h in Headers */,
				5D659EAC1BE04556006515A0 /* RLMConstants.h in Headers */,
				4993220A24129DCE00A0EC8E /* RLMCredentials.h in Headers */,
				3F4F3ADD23F71C790048DB43 /* RLMDecimal128.h in Headers */,
				CF6E0482242A141200DB7F14 /* RLMEmailPasswordAuth.h in Headers */,
				3FC3F912241808B400E27322 /* RLMEmbeddedObject.h in Headers */,
				CF76F7F324816AAB00890DD2 /* RLMFindOneAndModifyOptions.h in Headers */,
				0C3BD50225C1DE6F007CFDD3 /* RLMDictionary_Private.h in Headers */,
				CF76F7F524816AAB00890DD2 /* RLMFindOptions.h in Headers */,
				5D659EAE1BE04556006515A0 /* RLMSwiftCollectionBase.h in Headers */,
				5D659EAF1BE04556006515A0 /* RLMMigration.h in Headers */,
				5D659EB01BE04556006515A0 /* RLMMigration_Private.h in Headers */,
				CF76F7FB24816AAB00890DD2 /* RLMMongoClient.h in Headers */,
				CF76F7E524816AAB00890DD2 /* RLMMongoCollection.h in Headers */,
				CF76F7F924816AAB00890DD2 /* RLMMongoDatabase.h in Headers */,
				4993221824129E6600A0EC8E /* RLMNetworkTransport.h in Headers */,
				5D659EB11BE04556006515A0 /* RLMObject.h in Headers */,
				5D659EB21BE04556006515A0 /* RLMObject_Private.h in Headers */,
				5D659EB31BE04556006515A0 /* RLMObjectBase.h in Headers */,
				5D659EB41BE04556006515A0 /* RLMObjectBase_Dynamic.h in Headers */,
				E8F992BE1F1401C100F634B5 /* RLMObjectBase_Private.h in Headers */,
				3F4F3AD723F71C790048DB43 /* RLMObjectId.h in Headers */,
				5D659EB51BE04556006515A0 /* RLMObjectSchema.h in Headers */,
				5D659EB61BE04556006515A0 /* RLMObjectSchema_Private.h in Headers */,
				5D659EB81BE04556006515A0 /* RLMObjectStore.h in Headers */,
				5D659EBA1BE04556006515A0 /* RLMOptionalBase.h in Headers */,
				5D659EBC1BE04556006515A0 /* RLMProperty.h in Headers */,
				5D659EBD1BE04556006515A0 /* RLMProperty_Private.h in Headers */,
				CF6E0486242A321200DB7F14 /* RLMProviderClient.h in Headers */,
				6807E64A2487E8660096066F /* RLMPushClient.h in Headers */,
				6807E64F2487F9210096066F /* RLMPushClient_Private.hpp in Headers */,
				1AD397CF1F72FFC7002AA897 /* RLMRealm+Sync.h in Headers */,
				5D659EBF1BE04556006515A0 /* RLMRealm.h in Headers */,
				681EE31A25EE8DA700A9DEC5 /* RLMValue.h in Headers */,
				681EE32F25EE8DC100A9DEC5 /* RLMValueBase.h in Headers */,
				5D659EC01BE04556006515A0 /* RLMRealm_Dynamic.h in Headers */,
				5D659EC11BE04556006515A0 /* RLMRealm_Private.h in Headers */,
				1ABF256F1D52AB6200BAC441 /* RLMRealmConfiguration+Sync.h in Headers */,
				5D659EC21BE04556006515A0 /* RLMRealmConfiguration.h in Headers */,
				5D659EC31BE04556006515A0 /* RLMRealmConfiguration_Private.h in Headers */,
				5D659EC51BE04556006515A0 /* RLMResults.h in Headers */,
				5D659EC61BE04556006515A0 /* RLMResults_Private.h in Headers */,
				5D659EC71BE04556006515A0 /* RLMSchema.h in Headers */,
				5D659EC81BE04556006515A0 /* RLMSchema_Private.h in Headers */,
				5D659EC91BE04556006515A0 /* RLMSwiftSupport.h in Headers */,
				1A0512771D8746CD00806AEC /* RLMSyncConfiguration.h in Headers */,
				3F336E8B1DA2FA15006CB5A0 /* RLMSyncConfiguration_Private.h in Headers */,
				1AF7EA961D340AF70001A9B5 /* RLMSyncManager.h in Headers */,
				1AD3870C1D4A7FBB00479110 /* RLMSyncSession.h in Headers */,
				3F3BBAF324B8FD32009D8D51 /* RLMSyncUtil.h in Headers */,
				E8C6EAF51DD66C0C00EC1A03 /* RLMSyncUtil_Private.h in Headers */,
				3F67DB3C1E26D69C0024533D /* RLMThreadSafeReference.h in Headers */,
				CF76F7DF24816AAB00890DD2 /* RLMUpdateResult.h in Headers */,
				0C5796A025643D7500744CAE /* RLMUUID_Private.hpp in Headers */,
				1ABDCDAE1D792FEB003489E3 /* RLMUser.h in Headers */,
				53CCC6E8257EC8C400A8FC50 /* RLMUser_Private.h in Headers */,
				CF986D1E25AE3B090039D287 /* RLMSet_Private.h in Headers */,
				CF986D2425AE3B090039D287 /* RLMSet.h in Headers */,
				CFAEF765242B672700EAF721 /* RLMUserAPIKey.h in Headers */,
			);
			runOnlyForDeploymentPostprocessing = 0;
		};
		5D660FC91BE98C560021E04F /* Headers */ = {
			isa = PBXHeadersBuildPhase;
			buildActionMask = 2147483647;
			files = (
			);
			runOnlyForDeploymentPostprocessing = 0;
		};
		5DD7559D1BE056DE002800DA /* Headers */ = {
			isa = PBXHeadersBuildPhase;
			buildActionMask = 2147483647;
			files = (
				3F73BC971E3A879700FE80B6 /* NSError+RLMSync.h in Headers */,
				5DD755A31BE056DE002800DA /* Realm.h in Headers */,
				5DD755A51BE056DE002800DA /* RLMAccessor.h in Headers */,
				3F275EC12433AB3900161E7F /* RLMAPIKeyAuth.h in Headers */,
				4993221324129DCE00A0EC8E /* RLMApp.h in Headers */,
				53CCC6C5257EC8A300A8FC50 /* RLMApp_Private.h in Headers */,
				5DD755A71BE056DE002800DA /* RLMArray.h in Headers */,
				5DD755A81BE056DE002800DA /* RLMArray_Private.h in Headers */,
				49E12CF3245DB7E800359DF1 /* RLMBSON.h in Headers */,
				49E12CF6245DBF8A00359DF1 /* RLMBSON_Private.hpp in Headers */,
				5DD755A91BE056DE002800DA /* RLMCollection.h in Headers */,
				5D1BF2001EF987AE00B7DC87 /* RLMCollection_Private.h in Headers */,
				0C3BD4B625C1BDF1007CFDD3 /* RLMDictionary.h in Headers */,
				5DD755AA1BE056DE002800DA /* RLMConstants.h in Headers */,
				4993220B24129DCE00A0EC8E /* RLMCredentials.h in Headers */,
				3F4F3ADE23F71C790048DB43 /* RLMDecimal128.h in Headers */,
				CF6E048D242A4B7400DB7F14 /* RLMEmailPasswordAuth.h in Headers */,
				3FC3F913241808B400E27322 /* RLMEmbeddedObject.h in Headers */,
				CF76F7F424816AAB00890DD2 /* RLMFindOneAndModifyOptions.h in Headers */,
				0C3BD50325C1DE6F007CFDD3 /* RLMDictionary_Private.h in Headers */,
				CF76F7F624816AAB00890DD2 /* RLMFindOptions.h in Headers */,
				5DD755AC1BE056DE002800DA /* RLMSwiftCollectionBase.h in Headers */,
				5DD755AD1BE056DE002800DA /* RLMMigration.h in Headers */,
				5DD755AE1BE056DE002800DA /* RLMMigration_Private.h in Headers */,
				CF76F7FC24816AAB00890DD2 /* RLMMongoClient.h in Headers */,
				CF76F7E624816AAB00890DD2 /* RLMMongoCollection.h in Headers */,
				CF76F7FA24816AAB00890DD2 /* RLMMongoDatabase.h in Headers */,
				4993221924129E6600A0EC8E /* RLMNetworkTransport.h in Headers */,
				5DD755AF1BE056DE002800DA /* RLMObject.h in Headers */,
				5DD755B01BE056DE002800DA /* RLMObject_Private.h in Headers */,
				5DD755B11BE056DE002800DA /* RLMObjectBase.h in Headers */,
				5DD755B21BE056DE002800DA /* RLMObjectBase_Dynamic.h in Headers */,
				E8F992BF1F1401C100F634B5 /* RLMObjectBase_Private.h in Headers */,
				3F4F3AD823F71C790048DB43 /* RLMObjectId.h in Headers */,
				5DD755B31BE056DE002800DA /* RLMObjectSchema.h in Headers */,
				5DD755B41BE056DE002800DA /* RLMObjectSchema_Private.h in Headers */,
				5DD755B61BE056DE002800DA /* RLMObjectStore.h in Headers */,
				5DD755B81BE056DE002800DA /* RLMOptionalBase.h in Headers */,
				5DD755BA1BE056DE002800DA /* RLMProperty.h in Headers */,
				5DD755BB1BE056DE002800DA /* RLMProperty_Private.h in Headers */,
				CF6E048B242A4B6F00DB7F14 /* RLMProviderClient.h in Headers */,
				684BE25224927ACA00F122B1 /* RLMPushClient.h in Headers */,
				6807E6502487F9210096066F /* RLMPushClient_Private.hpp in Headers */,
				1AD397D01F72FFCC002AA897 /* RLMRealm+Sync.h in Headers */,
				5DD755BD1BE056DE002800DA /* RLMRealm.h in Headers */,
				5DD755BE1BE056DE002800DA /* RLMRealm_Dynamic.h in Headers */,
				5DD755BF1BE056DE002800DA /* RLMRealm_Private.h in Headers */,
				1AFEF8421D52CD8F00495005 /* RLMRealmConfiguration+Sync.h in Headers */,
				5DD755C01BE056DE002800DA /* RLMRealmConfiguration.h in Headers */,
				5DD755C11BE056DE002800DA /* RLMRealmConfiguration_Private.h in Headers */,
				5DD755C31BE056DE002800DA /* RLMResults.h in Headers */,
				5DD755C41BE056DE002800DA /* RLMResults_Private.h in Headers */,
				5DD755C51BE056DE002800DA /* RLMSchema.h in Headers */,
				5DD755C61BE056DE002800DA /* RLMSchema_Private.h in Headers */,
				5DD755C71BE056DE002800DA /* RLMSwiftSupport.h in Headers */,
				1A0512761D8746CD00806AEC /* RLMSyncConfiguration.h in Headers */,
				3F336E8A1DA2FA14006CB5A0 /* RLMSyncConfiguration_Private.h in Headers */,
				1A7DE7071D38474F0029F0AE /* RLMSyncManager.h in Headers */,
				1A7003111D5270FF00FD9EE3 /* RLMSyncSession.h in Headers */,
				1A7DE70B1D3847670029F0AE /* RLMSyncUtil.h in Headers */,
				E8C6EAF41DD66C0C00EC1A03 /* RLMSyncUtil_Private.h in Headers */,
				3F67DB401E26D6A20024533D /* RLMThreadSafeReference.h in Headers */,
				CF76F7E024816AAB00890DD2 /* RLMUpdateResult.h in Headers */,
				0C5796A125643D7500744CAE /* RLMUUID_Private.hpp in Headers */,
				1ABDCDB11D793012003489E3 /* RLMUser.h in Headers */,
				53CCC6E9257EC8C400A8FC50 /* RLMUser_Private.h in Headers */,
				CF986D1F25AE3B090039D287 /* RLMSet_Private.h in Headers */,
				CF986D2525AE3B090039D287 /* RLMSet.h in Headers */,
				3F275EC02433AB3300161E7F /* RLMUserAPIKey.h in Headers */,
			);
			runOnlyForDeploymentPostprocessing = 0;
		};
/* End PBXHeadersBuildPhase section */

/* Begin PBXNativeTarget section */
		3F1A5E711992EB7400F45F4C /* TestHost */ = {
			isa = PBXNativeTarget;
			buildConfigurationList = 3F1A5E931992EB7400F45F4C /* Build configuration list for PBXNativeTarget "TestHost" */;
			buildPhases = (
				3F1A5E6E1992EB7400F45F4C /* Sources */,
				3F1A5E6F1992EB7400F45F4C /* Frameworks */,
			);
			buildRules = (
			);
			dependencies = (
			);
			name = TestHost;
			productName = TestHost;
			productReference = 3F1A5E721992EB7400F45F4C /* TestHost.app */;
			productType = "com.apple.product-type.application";
		};
		3F9D91802152D42F00474F09 /* TestHost static */ = {
			isa = PBXNativeTarget;
			buildConfigurationList = 3F9D91842152D42F00474F09 /* Build configuration list for PBXNativeTarget "TestHost static" */;
			buildPhases = (
				3F9D91812152D42F00474F09 /* Sources */,
				3F9D91832152D42F00474F09 /* Frameworks */,
			);
			buildRules = (
			);
			dependencies = (
			);
			name = "TestHost static";
			productName = TestHost;
			productReference = 3F9D91872152D42F00474F09 /* TestHost static.app */;
			productType = "com.apple.product-type.application";
		};
		53124AB725B71AF600771CE4 /* SwiftUITestHost */ = {
			isa = PBXNativeTarget;
			buildConfigurationList = 53124ADB25B71AF700771CE4 /* Build configuration list for PBXNativeTarget "SwiftUITestHost" */;
			buildPhases = (
				53124AB425B71AF600771CE4 /* Sources */,
				53124AB525B71AF600771CE4 /* Frameworks */,
				53124AB625B71AF600771CE4 /* Resources */,
			);
			buildRules = (
			);
			dependencies = (
				53BBF08D25B7436F00D225AD /* PBXTargetDependency */,
			);
			name = SwiftUITestHost;
			productName = SwiftUITestHost;
			productReference = 53124AB825B71AF600771CE4 /* SwiftUITestHost.app */;
			productType = "com.apple.product-type.application";
		};
		53124AD325B71AF700771CE4 /* SwiftUITestHostUITests */ = {
			isa = PBXNativeTarget;
			buildConfigurationList = 53124AE125B71AF700771CE4 /* Build configuration list for PBXNativeTarget "SwiftUITestHostUITests" */;
			buildPhases = (
				53124AD025B71AF700771CE4 /* Sources */,
				53124AD125B71AF700771CE4 /* Frameworks */,
				53124AD225B71AF700771CE4 /* Resources */,
			);
			buildRules = (
			);
			dependencies = (
				534DF4D025B86F3A00655AE2 /* PBXTargetDependency */,
			);
			name = SwiftUITestHostUITests;
			productName = SwiftUITestHostUITests;
			productReference = 53124AD425B71AF700771CE4 /* SwiftUITestHostUITests.xctest */;
			productType = "com.apple.product-type.bundle.ui-testing";
		};
		5D659E7D1BE04556006515A0 /* Realm */ = {
			isa = PBXNativeTarget;
			buildConfigurationList = 5D659ED61BE04556006515A0 /* Build configuration list for PBXNativeTarget "Realm" */;
			buildPhases = (
				5D659E7E1BE04556006515A0 /* Get Version Number */,
				5D6156F41BE06FF500A4BD3F /* Generate RLMPlatform.h */,
				5D659E801BE04556006515A0 /* Sources */,
				5D659E9F1BE04556006515A0 /* Headers */,
				1A7B82351D51235600750296 /* Frameworks */,
				5D659ECE1BE04556006515A0 /* Resources */,
				3F1DDB5825155E33007A9630 /* Carthage post-build workaround */,
			);
			buildRules = (
			);
			dependencies = (
			);
			name = Realm;
			productName = Realm;
			productReference = 5D659ED91BE04556006515A0 /* Realm.framework */;
			productType = "com.apple.product-type.framework";
		};
		5D660FCB1BE98C560021E04F /* RealmSwift */ = {
			isa = PBXNativeTarget;
			buildConfigurationList = 5D660FD11BE98C560021E04F /* Build configuration list for PBXNativeTarget "RealmSwift" */;
			buildPhases = (
				5D660FC71BE98C560021E04F /* Sources */,
				5D660FC81BE98C560021E04F /* Frameworks */,
				5D660FC91BE98C560021E04F /* Headers */,
				5D660FCA1BE98C560021E04F /* Resources */,
			);
			buildRules = (
			);
			dependencies = (
				5D66102C1BE98DF60021E04F /* PBXTargetDependency */,
			);
			name = RealmSwift;
			productName = RealmSwift;
			productReference = 5D660FCC1BE98C560021E04F /* RealmSwift.framework */;
			productType = "com.apple.product-type.framework";
		};
		5D660FD71BE98C7C0021E04F /* RealmSwift Tests */ = {
			isa = PBXNativeTarget;
			buildConfigurationList = 5D660FE01BE98C7C0021E04F /* Build configuration list for PBXNativeTarget "RealmSwift Tests" */;
			buildPhases = (
				5D660FD41BE98C7C0021E04F /* Sources */,
				5D660FD51BE98C7C0021E04F /* Frameworks */,
				5D66102D1BE98E360021E04F /* Embed Frameworks */,
				2973CCF81C175AAA00FEA0FA /* Resources */,
			);
			buildRules = (
			);
			dependencies = (
				3FC8BF35212B79F4001C2025 /* PBXTargetDependency */,
				5D660FDF1BE98C7C0021E04F /* PBXTargetDependency */,
			);
			name = "RealmSwift Tests";
			productName = "RealmSwift Tests";
			productReference = 5D660FD81BE98C7C0021E04F /* RealmSwift Tests.xctest */;
			productType = "com.apple.product-type.bundle.unit-test";
		};
		5DD7557B1BE056DE002800DA /* Realm iOS static */ = {
			isa = PBXNativeTarget;
			buildConfigurationList = 5DD755CC1BE056DE002800DA /* Build configuration list for PBXNativeTarget "Realm iOS static" */;
			buildPhases = (
				5D659E7E1BE04556006515A0 /* Get Version Number */,
				5D6156F41BE06FF500A4BD3F /* Generate RLMPlatform.h */,
				5DD7557E1BE056DE002800DA /* Sources */,
				5DD7559D1BE056DE002800DA /* Headers */,
				3F9B4A6524CF8C0E00C72A4A /* Frameworks */,
			);
			buildRules = (
			);
			dependencies = (
			);
			name = "Realm iOS static";
			productName = Realm;
			productReference = 5DD755CF1BE056DE002800DA /* Realm.framework */;
			productType = "com.apple.product-type.framework";
		};
		E8267FB11D90B79000E001C7 /* ObjectServerTests */ = {
			isa = PBXNativeTarget;
			buildConfigurationList = E8267FEA1D90B79000E001C7 /* Build configuration list for PBXNativeTarget "ObjectServerTests" */;
			buildPhases = (
				E8267FB81D90B79000E001C7 /* Get Version Number */,
				E8267FB91D90B79000E001C7 /* Sources */,
				E8267FE21D90B79000E001C7 /* Frameworks */,
				E8267FE41D90B79000E001C7 /* Embed Frameworks */,
				5DAD37251F73221700EECA8E /* Resources */,
			);
			buildRules = (
			);
			dependencies = (
				49E57A1C245C5B0E004AF428 /* PBXTargetDependency */,
				E8267FB41D90B79000E001C7 /* PBXTargetDependency */,
				537689AC24A7DD060008E57B /* PBXTargetDependency */,
				E8267FB61D90B79000E001C7 /* PBXTargetDependency */,
			);
			name = ObjectServerTests;
			productName = RealmTests;
			productReference = E8267FED1D90B79000E001C7 /* ObjectServerTests.xctest */;
			productType = "com.apple.product-type.bundle.unit-test";
		};
		E856D1DE195614A400FB2FCF /* iOS static tests */ = {
			isa = PBXNativeTarget;
			buildConfigurationList = E856D1EB195614A400FB2FCF /* Build configuration list for PBXNativeTarget "iOS static tests" */;
			buildPhases = (
				5D304A2F1BE9AF350082C1A6 /* Get Version Number */,
				E856D1DB195614A400FB2FCF /* Sources */,
				E856D1DC195614A400FB2FCF /* Frameworks */,
				29B7FDF91C0DE7FC0023224E /* Resources */,
			);
			buildRules = (
			);
			dependencies = (
				5DD755D41BE0582A002800DA /* PBXTargetDependency */,
				3F9D917F2152D41A00474F09 /* PBXTargetDependency */,
				3F9D918A2152D47B00474F09 /* PBXTargetDependency */,
			);
			name = "iOS static tests";
			productName = iOSTests;
			productReference = E856D1DF195614A400FB2FCF /* iOS static tests.xctest */;
			productType = "com.apple.product-type.bundle.unit-test";
		};
		E8D89BA21955FC6D00CF2B9A /* Tests */ = {
			isa = PBXNativeTarget;
			buildConfigurationList = E8D89BB11955FC6D00CF2B9A /* Build configuration list for PBXNativeTarget "Tests" */;
			buildPhases = (
				5D304A2E1BE9AEFB0082C1A6 /* Get Version Number */,
				E8D89B9F1955FC6D00CF2B9A /* Sources */,
				E8D89BA01955FC6D00CF2B9A /* Frameworks */,
				5D128F291BE984D4001F4FBF /* Embed Frameworks */,
				29B7FDFA1C0DE80A0023224E /* Resources */,
			);
			buildRules = (
			);
			dependencies = (
				5DD755D21BE05828002800DA /* PBXTargetDependency */,
				5D6157021BE0A3A100A4BD3F /* PBXTargetDependency */,
			);
			name = Tests;
			productName = RealmTests;
			productReference = E8D89BA31955FC6D00CF2B9A /* Tests.xctest */;
			productType = "com.apple.product-type.bundle.unit-test";
		};
/* End PBXNativeTarget section */

/* Begin PBXProject section */
		E8D89B8F1955FC6D00CF2B9A /* Project object */ = {
			isa = PBXProject;
			attributes = {
				CLASSPREFIX = RLM;
				LastSwiftUpdateCheck = 1230;
				LastTestingUpgradeCheck = 0510;
				LastUpgradeCheck = 1220;
				ORGANIZATIONNAME = Realm;
				TargetAttributes = {
					3F1A5E711992EB7400F45F4C = {
						CreatedOnToolsVersion = 6.0;
						LastSwiftMigration = 0900;
						ProvisioningStyle = Automatic;
					};
					3F9D91802152D42F00474F09 = {
						DevelopmentTeam = QX5CR2FTN2;
						ProvisioningStyle = Automatic;
					};
					49E57A16245C3F31004AF428 = {
						CreatedOnToolsVersion = 11.4.1;
						DevelopmentTeam = 2Z8M9MTEVV;
						ProvisioningStyle = Automatic;
					};
					53124AB725B71AF600771CE4 = {
						CreatedOnToolsVersion = 12.3;
						LastSwiftMigration = 1240;
					};
					53124AD325B71AF700771CE4 = {
						CreatedOnToolsVersion = 12.3;
						TestTargetID = 53124AB725B71AF600771CE4;
					};
					5D659E7D1BE04556006515A0 = {
						LastSwiftMigration = 1170;
						ProvisioningStyle = Automatic;
					};
					5D660FCB1BE98C560021E04F = {
						CreatedOnToolsVersion = 7.1;
						LastSwiftMigration = 1020;
						ProvisioningStyle = Automatic;
					};
					5D660FD71BE98C7C0021E04F = {
						CreatedOnToolsVersion = 7.1;
						LastSwiftMigration = 1020;
						ProvisioningStyle = Automatic;
					};
					5DD7557B1BE056DE002800DA = {
						ProvisioningStyle = Automatic;
					};
					E8267FB11D90B79000E001C7 = {
						LastSwiftMigration = 1020;
					};
					E83EAC791BED3D880085CCD2 = {
						CreatedOnToolsVersion = 7.1;
					};
					E856D1DE195614A400FB2FCF = {
						CreatedOnToolsVersion = 6.0;
						LastSwiftMigration = 1020;
						ProvisioningStyle = Automatic;
						TestTargetID = 3F9D91802152D42F00474F09;
					};
					E8D89BA21955FC6D00CF2B9A = {
						CreatedOnToolsVersion = 6.0;
						LastSwiftMigration = 1020;
						ProvisioningStyle = Automatic;
					};
				};
			};
			buildConfigurationList = E8D89B921955FC6D00CF2B9A /* Build configuration list for PBXProject "Realm" */;
			compatibilityVersion = "Xcode 3.2";
			developmentRegion = en;
			hasScannedForEncodings = 0;
			knownRegions = (
				en,
				Base,
			);
			mainGroup = E8D89B8E1955FC6D00CF2B9A;
			productRefGroup = E8D89B991955FC6D00CF2B9A /* Products */;
			projectDirPath = "";
			projectRoot = "";
			targets = (
				5D659E7D1BE04556006515A0 /* Realm */,
				5DD7557B1BE056DE002800DA /* Realm iOS static */,
				5D660FCB1BE98C560021E04F /* RealmSwift */,
				E8D89BA21955FC6D00CF2B9A /* Tests */,
				5D660FD71BE98C7C0021E04F /* RealmSwift Tests */,
				E8267FB11D90B79000E001C7 /* ObjectServerTests */,
				E856D1DE195614A400FB2FCF /* iOS static tests */,
				E83EAC791BED3D880085CCD2 /* SwiftLint */,
				3F1A5E711992EB7400F45F4C /* TestHost */,
				3F9D91802152D42F00474F09 /* TestHost static */,
				49E57A16245C3F31004AF428 /* Download BaaS */,
				53124AB725B71AF600771CE4 /* SwiftUITestHost */,
				53124AD325B71AF700771CE4 /* SwiftUITestHostUITests */,
			);
		};
/* End PBXProject section */

/* Begin PBXResourcesBuildPhase section */
		2973CCF81C175AAA00FEA0FA /* Resources */ = {
			isa = PBXResourcesBuildPhase;
			buildActionMask = 2147483647;
			files = (
				2973CCF91C175AB400FEA0FA /* fileformat-pre-null.realm in Resources */,
			);
			runOnlyForDeploymentPostprocessing = 0;
		};
		29B7FDF91C0DE7FC0023224E /* Resources */ = {
			isa = PBXResourcesBuildPhase;
			buildActionMask = 2147483647;
			files = (
				29B7FDFC1C0DE8110023224E /* fileformat-pre-null.realm in Resources */,
			);
			runOnlyForDeploymentPostprocessing = 0;
		};
		29B7FDFA1C0DE80A0023224E /* Resources */ = {
			isa = PBXResourcesBuildPhase;
			buildActionMask = 2147483647;
			files = (
				29B7FDFB1C0DE8100023224E /* fileformat-pre-null.realm in Resources */,
			);
			runOnlyForDeploymentPostprocessing = 0;
		};
		53124AB625B71AF600771CE4 /* Resources */ = {
			isa = PBXResourcesBuildPhase;
			buildActionMask = 2147483647;
			files = (
				53A34E3625CDA0AC00698930 /* LaunchScreen.storyboard in Resources */,
			);
			runOnlyForDeploymentPostprocessing = 0;
		};
		53124AD225B71AF700771CE4 /* Resources */ = {
			isa = PBXResourcesBuildPhase;
			buildActionMask = 2147483647;
			files = (
			);
			runOnlyForDeploymentPostprocessing = 0;
		};
		5D659ECE1BE04556006515A0 /* Resources */ = {
			isa = PBXResourcesBuildPhase;
			buildActionMask = 2147483647;
			files = (
				5D659ED21BE04556006515A0 /* CHANGELOG.md in Resources */,
				5D659ED51BE04556006515A0 /* LICENSE in Resources */,
			);
			runOnlyForDeploymentPostprocessing = 0;
		};
		5D660FCA1BE98C560021E04F /* Resources */ = {
			isa = PBXResourcesBuildPhase;
			buildActionMask = 2147483647;
			files = (
			);
			runOnlyForDeploymentPostprocessing = 0;
		};
		5DAD37251F73221700EECA8E /* Resources */ = {
			isa = PBXResourcesBuildPhase;
			buildActionMask = 2147483647;
			files = (
			);
			runOnlyForDeploymentPostprocessing = 0;
		};
/* End PBXResourcesBuildPhase section */

/* Begin PBXShellScriptBuildPhase section */
		3F1DDB5825155E33007A9630 /* Carthage post-build workaround */ = {
			isa = PBXShellScriptBuildPhase;
			buildActionMask = 2147483647;
			files = (
			);
			inputFileListPaths = (
			);
			inputPaths = (
			);
			name = "Carthage post-build workaround";
			outputFileListPaths = (
			);
			outputPaths = (
			);
			runOnlyForDeploymentPostprocessing = 0;
			shellPath = /bin/sh;
			shellScript = "# Something that Carthage does results in Xcode skipping the ProcessXCFramework build step in some cases, which results in compilation failing. To work around this, ensure that the modified date on the XCFramework files are always newer than the built files, so that it happens on every build. This breaks incremental compilation, so we only want to do it when building for Carthage.\nif [ -n \"$CARTHAGE\" ]; then\n    find \"${SRCROOT}/core\" -type f -exec touch {} \\;\nfi\n";
			showEnvVarsInLog = 0;
		};
		49E57A1A245C3F36004AF428 /* ShellScript */ = {
			isa = PBXShellScriptBuildPhase;
			buildActionMask = 2147483647;
			files = (
			);
			inputFileListPaths = (
			);
			inputPaths = (
				"$(SRCROOT)/Realm/ObjectServerTests/setup_baas.rb",
			);
			outputFileListPaths = (
			);
			outputPaths = (
				"$(SRCROOT)/build/bin/assisted_agg",
				"$(SRCROOT)/build/bin/create_user",
				"$(SRCROOT)/build/bin/stitch_server",
				"$(SRCROOT)/build/bin/update_doc",
			);
			runOnlyForDeploymentPostprocessing = 0;
			shellPath = /bin/sh;
			shellScript = "ruby Realm/ObjectServerTests/setup_baas.rb\n";
		};
		5D304A2E1BE9AEFB0082C1A6 /* Get Version Number */ = {
			isa = PBXShellScriptBuildPhase;
			buildActionMask = 2147483647;
			files = (
			);
			inputPaths = (
				"$(SRCROOT)/Realm/Realm-Info.plist",
			);
			name = "Get Version Number";
			outputPaths = (
				"$(DERIVED_FILE_DIR)/RLMVersion.h",
			);
			runOnlyForDeploymentPostprocessing = 0;
			shellPath = /bin/sh;
			shellScript = "exec \"${SRCROOT}/scripts/generate-rlmversion.sh\"\n";
		};
		5D304A2F1BE9AF350082C1A6 /* Get Version Number */ = {
			isa = PBXShellScriptBuildPhase;
			buildActionMask = 2147483647;
			files = (
			);
			inputPaths = (
				"$(SRCROOT)/Realm/Realm-Info.plist",
			);
			name = "Get Version Number";
			outputPaths = (
				"$(DERIVED_FILE_DIR)/RLMVersion.h",
			);
			runOnlyForDeploymentPostprocessing = 0;
			shellPath = /bin/sh;
			shellScript = "exec \"${SRCROOT}/scripts/generate-rlmversion.sh\"\n";
		};
		5D6156F41BE06FF500A4BD3F /* Generate RLMPlatform.h */ = {
			isa = PBXShellScriptBuildPhase;
			buildActionMask = 2147483647;
			files = (
			);
			inputPaths = (
			);
			name = "Generate RLMPlatform.h";
			outputPaths = (
				"${TARGET_BUILD_DIR}/${PUBLIC_HEADERS_FOLDER_PATH}/RLMPlatform.h",
			);
			runOnlyForDeploymentPostprocessing = 0;
			shellPath = /bin/sh;
			shellScript = "exec \"${SRCROOT}/scripts/generate-rlmplatform.sh\"\n";
			showEnvVarsInLog = 0;
		};
		5D659E7E1BE04556006515A0 /* Get Version Number */ = {
			isa = PBXShellScriptBuildPhase;
			buildActionMask = 2147483647;
			files = (
			);
			inputPaths = (
				"$(SRCROOT)/Realm/Realm-Info.plist",
			);
			name = "Get Version Number";
			outputPaths = (
				"$(DERIVED_FILE_DIR)/RLMVersion.h",
			);
			runOnlyForDeploymentPostprocessing = 0;
			shellPath = /bin/sh;
			shellScript = "exec \"${SRCROOT}/scripts/generate-rlmversion.sh\"\n";
			showEnvVarsInLog = 0;
		};
		E8267FB81D90B79000E001C7 /* Get Version Number */ = {
			isa = PBXShellScriptBuildPhase;
			buildActionMask = 2147483647;
			files = (
			);
			inputPaths = (
				"$(SRCROOT)/Realm/Realm-Info.plist",
			);
			name = "Get Version Number";
			outputPaths = (
				"$(DERIVED_FILE_DIR)/RLMVersion.h",
			);
			runOnlyForDeploymentPostprocessing = 0;
			shellPath = /bin/sh;
			shellScript = "exec \"${SRCROOT}/scripts/generate-rlmversion.sh\"\n";
		};
		E83EAC7D1BED3D8F0085CCD2 /* Run SwiftLint */ = {
			isa = PBXShellScriptBuildPhase;
			buildActionMask = 2147483647;
			files = (
			);
			inputPaths = (
			);
			name = "Run SwiftLint";
			outputPaths = (
			);
			runOnlyForDeploymentPostprocessing = 0;
			shellPath = /bin/sh;
			shellScript = "if which swiftlint >/dev/null; then\n  swiftlint\nelse\n  echo \"SwiftLint does not exist, download from https://github.com/realm/SwiftLint\"\nfi\n";
		};
/* End PBXShellScriptBuildPhase section */

/* Begin PBXSourcesBuildPhase section */
		3F1A5E6E1992EB7400F45F4C /* Sources */ = {
			isa = PBXSourcesBuildPhase;
			buildActionMask = 2147483647;
			files = (
				29EDB8E41A7708E700458D80 /* main.m in Sources */,
			);
			runOnlyForDeploymentPostprocessing = 0;
		};
		3F9D91812152D42F00474F09 /* Sources */ = {
			isa = PBXSourcesBuildPhase;
			buildActionMask = 2147483647;
			files = (
				3F9D91822152D42F00474F09 /* main.m in Sources */,
			);
			runOnlyForDeploymentPostprocessing = 0;
		};
		53124AB425B71AF600771CE4 /* Sources */ = {
			isa = PBXSourcesBuildPhase;
			buildActionMask = 2147483647;
			files = (
				53626AAF25D31CAC00D9515D /* Objects.swift in Sources */,
				53A34E3725CDA0AC00698930 /* SwiftUITestHostApp.swift in Sources */,
			);
			runOnlyForDeploymentPostprocessing = 0;
		};
		53124AD025B71AF700771CE4 /* Sources */ = {
			isa = PBXSourcesBuildPhase;
			buildActionMask = 2147483647;
			files = (
				53626AB025D31CAC00D9515D /* Objects.swift in Sources */,
				53124AD925B71AF700771CE4 /* SwiftUITestHostUITests.swift in Sources */,
			);
			runOnlyForDeploymentPostprocessing = 0;
		};
		5D659E801BE04556006515A0 /* Sources */ = {
			isa = PBXSourcesBuildPhase;
			buildActionMask = 2147483647;
			files = (
				681EE30325EE8D8900A9DEC5 /* RLMValue.mm in Sources */,
				681EE30525EE8D8900A9DEC5 /* RLMValueBase.mm in Sources */,
				3F73BC961E3A878500FE80B6 /* NSError+RLMSync.m in Sources */,
				0C5796A225643D7500744CAE /* RLMUUID.mm in Sources */,
				5D659E851BE04556006515A0 /* RLMAccessor.mm in Sources */,
				0C3BD4B325C1BDF1007CFDD3 /* RLMDictionary.mm in Sources */,
				5D659E861BE04556006515A0 /* RLMAnalytics.mm in Sources */,
				CFAEF762242B5F9A00EAF721 /* RLMAPIKeyAuth.mm in Sources */,
				4993220E24129DCE00A0EC8E /* RLMApp.mm in Sources */,
				5D659E871BE04556006515A0 /* RLMArray.mm in Sources */,
				49E12CF0245DB7CC00359DF1 /* RLMBSON.mm in Sources */,
				0C7CA7C325C311DA0098A636 /* RLMManagedDictionary.mm in Sources */,
				3F9863BB1D36876B00641C98 /* RLMClassInfo.mm in Sources */,
				3FBEF67B1C63D66100F6935B /* RLMCollection.mm in Sources */,
				5D659E891BE04556006515A0 /* RLMConstants.m in Sources */,
				CFD8D12025BB0B8B0037FE4D /* RLMManagedSet.mm in Sources */,
				4993220C24129DCE00A0EC8E /* RLMCredentials.mm in Sources */,
				3F4F3AD523F71C790048DB43 /* RLMDecimal128.mm in Sources */,
				CF6E0483242A141200DB7F14 /* RLMEmailPasswordAuth.mm in Sources */,
				3FC3F914241808B400E27322 /* RLMEmbeddedObject.mm in Sources */,
				CF76F7FD24816AAB00890DD2 /* RLMFindOneAndModifyOptions.mm in Sources */,
				CF76F7E724816AAB00890DD2 /* RLMFindOptions.mm in Sources */,
				CF986D2025AE3B090039D287 /* RLMSet.mm in Sources */,
				5D659E8A1BE04556006515A0 /* RLMSwiftCollectionBase.mm in Sources */,
				5D659E881BE04556006515A0 /* RLMManagedArray.mm in Sources */,
				5D659E8B1BE04556006515A0 /* RLMMigration.mm in Sources */,
				CF76F7F124816AAB00890DD2 /* RLMMongoClient.mm in Sources */,
				CF76F7E924816AAB00890DD2 /* RLMMongoCollection.mm in Sources */,
				4993221624129E6600A0EC8E /* RLMNetworkTransport.mm in Sources */,
				5D659E8C1BE04556006515A0 /* RLMObject.mm in Sources */,
				5D659E8D1BE04556006515A0 /* RLMObjectBase.mm in Sources */,
				3F4F3ADB23F71C790048DB43 /* RLMObjectId.mm in Sources */,
				5D659E8E1BE04556006515A0 /* RLMObjectSchema.mm in Sources */,
				5D659E8F1BE04556006515A0 /* RLMObjectStore.mm in Sources */,
				5D659E901BE04556006515A0 /* RLMObservation.mm in Sources */,
				5D659E911BE04556006515A0 /* RLMOptionalBase.mm in Sources */,
				5D3E1A2F1C1FC6D5002913BA /* RLMPredicateUtil.mm in Sources */,
				5D659E921BE04556006515A0 /* RLMProperty.mm in Sources */,
				CF6E0487242A321200DB7F14 /* RLMProviderClient.mm in Sources */,
				6807E64C2487F7220096066F /* RLMPushClient.mm in Sources */,
				5D659E931BE04556006515A0 /* RLMQueryUtil.mm in Sources */,
				1AD397CE1F72FFC7002AA897 /* RLMRealm+Sync.mm in Sources */,
				5D659E941BE04556006515A0 /* RLMRealm.mm in Sources */,
				1ABF25701D52AB6200BAC441 /* RLMRealmConfiguration+Sync.mm in Sources */,
				5D659E951BE04556006515A0 /* RLMRealmConfiguration.mm in Sources */,
				5D659E961BE04556006515A0 /* RLMRealmUtil.mm in Sources */,
				5D659E971BE04556006515A0 /* RLMResults.mm in Sources */,
				5D659E981BE04556006515A0 /* RLMSchema.mm in Sources */,
				5D659E991BE04556006515A0 /* RLMSwiftSupport.m in Sources */,
				1A3623681D8384BA00945A54 /* RLMSyncConfiguration.mm in Sources */,
				1AF7EA971D340AF70001A9B5 /* RLMSyncManager.mm in Sources */,
				1AD3870D1D4A7FBB00479110 /* RLMSyncSession.mm in Sources */,
				1A84132F1D4BCCE600C5326F /* RLMSyncUtil.mm in Sources */,
				3F67DB3E1E26D69C0024533D /* RLMThreadSafeReference.mm in Sources */,
				5D659E9A1BE04556006515A0 /* RLMUpdateChecker.mm in Sources */,
				CF9881C125DABC6500BD7E4F /* RLMManagedDictionary.mm in Sources */,
				CF76F7DD24816AAB00890DD2 /* RLMUpdateResult.mm in Sources */,
				1ABDCDB01D793008003489E3 /* RLMUser.mm in Sources */,
				CFAEF766242B672700EAF721 /* RLMUserAPIKey.mm in Sources */,
				5D659E9B1BE04556006515A0 /* RLMUtil.mm in Sources */,
			);
			runOnlyForDeploymentPostprocessing = 0;
		};
		5D660FC71BE98C560021E04F /* Sources */ = {
			isa = PBXSourcesBuildPhase;
			buildActionMask = 2147483647;
			files = (
				681EE34725EE8E5600A9DEC5 /* ObjectiveCSupport+AnyRealmValue.swift in Sources */,
				681EE33B25EE8E1400A9DEC5 /* AnyRealmValue.swift in Sources */,
				5D660FF11BE98D670021E04F /* Aliases.swift in Sources */,
				CFB4313A243DF87100471C18 /* App.swift in Sources */,
				4996EA9E2465BB8A003A1F51 /* BSON.swift in Sources */,
				3F102CBD23DBC68300108FD2 /* Combine.swift in Sources */,
				3FB6ABD92416A27000E318C2 /* Decimal128.swift in Sources */,
				3FC3F9172419B63200E27322 /* EmbeddedObject.swift in Sources */,
				29B7FDF61C0DA6560023224E /* Error.swift in Sources */,
				5D1534B81CCFF545008976D7 /* LinkingObjects.swift in Sources */,
				0C3BD4D325C1C5AB007CFDD3 /* Map.swift in Sources */,
				5D660FF21BE98D670021E04F /* List.swift in Sources */,
				5D660FF31BE98D670021E04F /* Migration.swift in Sources */,
				CF76F80224816B3800890DD2 /* MongoClient.swift in Sources */,
				5D660FF41BE98D670021E04F /* Object.swift in Sources */,
				3FB6ABD72416A26100E318C2 /* ObjectId.swift in Sources */,
				494566A9246E8C59000FD07F /* ObjectiveCSupport+BSON.swift in Sources */,
				3FE5818622C2B4B900BA10E7 /* ObjectiveCSupport+Sync.swift in Sources */,
				5B77EACE1DCC5614006AB51D /* ObjectiveCSupport.swift in Sources */,
				535EA9E225B0919800DBF3CD /* SwiftUI.swift in Sources */,
				5D660FF51BE98D670021E04F /* ObjectSchema.swift in Sources */,
				5D660FF61BE98D670021E04F /* Optional.swift in Sources */,
				5D660FF71BE98D670021E04F /* Property.swift in Sources */,
				5D660FF81BE98D670021E04F /* Realm.swift in Sources */,
				1AB605D31D495927007F53DE /* RealmCollection.swift in Sources */,
				5D660FFA1BE98D670021E04F /* RealmConfiguration.swift in Sources */,
				5D660FFB1BE98D670021E04F /* Results.swift in Sources */,
				68A7B91D2543538B00C703BC /* RLMSupport.swift in Sources */,
				5D660FFC1BE98D670021E04F /* Schema.swift in Sources */,
				5D660FFD1BE98D670021E04F /* SortDescriptor.swift in Sources */,
				CF986D8F25AE3C980039D287 /* MutableSet.swift in Sources */,
				1AFEF8431D52D2C900495005 /* Sync.swift in Sources */,
				3F222C4E1E26F51300CA0713 /* ThreadSafeReference.swift in Sources */,
				5D660FFE1BE98D670021E04F /* Util.swift in Sources */,
			);
			runOnlyForDeploymentPostprocessing = 0;
		};
		5D660FD41BE98C7C0021E04F /* Sources */ = {
			isa = PBXSourcesBuildPhase;
			buildActionMask = 2147483647;
			files = (
				3FCB1A7522A9B0A2003807FB /* CodableTests.swift in Sources */,
				3FE2BE0323D8CAD1002860E9 /* CombineTests.swift in Sources */,
				E8AE7C261EA436F800CDFF9A /* CompactionTests.swift in Sources */,
				CFFECBAA250646820010F585 /* Decimal128Tests.swift in Sources */,
				3FF3FFAF1F0D6D6400B84599 /* KVOTests.swift in Sources */,
				5D6610161BE98D880021E04F /* ListTests.swift in Sources */,
				3F8824FD1E5E335000586B35 /* MigrationTests.swift in Sources */,
				3F8824FE1E5E335000586B35 /* ObjectAccessorTests.swift in Sources */,
				3F8824FF1E5E335000586B35 /* ObjectCreationTests.swift in Sources */,
				CFFECBB525078EC40010F585 /* ObjectIdTests.swift in Sources */,
				3F8825001E5E335000586B35 /* ObjectiveCSupportTests.swift in Sources */,
				3F8825011E5E335000586B35 /* ObjectSchemaInitializationTests.swift in Sources */,
				3F8825021E5E335000586B35 /* ObjectSchemaTests.swift in Sources */,
				535EAA7525B0B02B00DBF3CD /* SwiftUITests.swift in Sources */,
				3F8825031E5E335000586B35 /* ObjectTests.swift in Sources */,
				3F8825041E5E335000586B35 /* PerformanceTests.swift in Sources */,
				3F2633C31E9D630000B32D30 /* PrimitiveListTests.swift in Sources */,
				3F8825051E5E335000586B35 /* PropertyTests.swift in Sources */,
				3F8825061E5E335000586B35 /* RealmCollectionTypeTests.swift in Sources */,
				CF986DE225AE3EC70039D287 /* MutableSetTests.swift in Sources */,
				3F8825071E5E335000586B35 /* RealmConfigurationTests.swift in Sources */,
				3F8825081E5E335000586B35 /* RealmTests.swift in Sources */,
				3F558C9622C29A03002F0F30 /* RLMMultiProcessTestCase.m in Sources */,
				3F558C9222C29A03002F0F30 /* RLMTestCase.m in Sources */,
				3F558C8E22C29A03002F0F30 /* RLMTestObjects.m in Sources */,
				3F8825091E5E335000586B35 /* SchemaTests.swift in Sources */,
				3F88250A1E5E335000586B35 /* SortDescriptorTests.swift in Sources */,
				3F88250B1E5E335000586B35 /* SwiftLinkTests.swift in Sources */,
				5D6610251BE98D880021E04F /* SwiftTestObjects.swift in Sources */,
				3F88250C1E5E335000586B35 /* SwiftUnicodeTests.swift in Sources */,
				5D6610271BE98D880021E04F /* TestCase.swift in Sources */,
				3F558C8A22C29A03002F0F30 /* TestUtils.mm in Sources */,
				3F88250D1E5E335000586B35 /* ThreadSafeReferenceTests.swift in Sources */,
				5DBEC9B11F719A9D001233EC /* Util.swift in Sources */,
				CF986DF625AE3EDF0039D287 /* PrimitiveMutableSetTests.swift in Sources */,
			);
			runOnlyForDeploymentPostprocessing = 0;
		};
		5DD7557E1BE056DE002800DA /* Sources */ = {
			isa = PBXSourcesBuildPhase;
			buildActionMask = 2147483647;
			files = (
				3F73BC981E3A879E00FE80B6 /* NSError+RLMSync.m in Sources */,
				0C5796A325643D7500744CAE /* RLMUUID.mm in Sources */,
				5DD755831BE056DE002800DA /* RLMAccessor.mm in Sources */,
				0C3BD4B425C1BDF1007CFDD3 /* RLMDictionary.mm in Sources */,
				5DD755841BE056DE002800DA /* RLMAnalytics.mm in Sources */,
				681EE35D25EE8EB800A9DEC5 /* RLMValue.mm in Sources */,
				3F275EC22433AB3E00161E7F /* RLMAPIKeyAuth.mm in Sources */,
				4993220F24129DCE00A0EC8E /* RLMApp.mm in Sources */,
				5DD755851BE056DE002800DA /* RLMArray.mm in Sources */,
				49DF0AA42463286800F7E0B8 /* RLMBSON.mm in Sources */,
				0C7CA7C425C311DA0098A636 /* RLMManagedDictionary.mm in Sources */,
				3F9863BC1D36876B00641C98 /* RLMClassInfo.mm in Sources */,
				3FBEF67C1C63D66400F6935B /* RLMCollection.mm in Sources */,
				5DD755871BE056DE002800DA /* RLMConstants.m in Sources */,
				CFD8D13325BB0B900037FE4D /* RLMManagedSet.mm in Sources */,
				4993220D24129DCE00A0EC8E /* RLMCredentials.mm in Sources */,
				3F4F3AD623F71C790048DB43 /* RLMDecimal128.mm in Sources */,
				CF6E048C242A4B7100DB7F14 /* RLMEmailPasswordAuth.mm in Sources */,
				3FC3F915241808B400E27322 /* RLMEmbeddedObject.mm in Sources */,
				CF76F7FE24816AAB00890DD2 /* RLMFindOneAndModifyOptions.mm in Sources */,
				CF76F7E824816AAB00890DD2 /* RLMFindOptions.mm in Sources */,
				681EE35C25EE8EB800A9DEC5 /* RLMValueBase.mm in Sources */,
				CF986D2125AE3B090039D287 /* RLMSet.mm in Sources */,
				5DD755881BE056DE002800DA /* RLMSwiftCollectionBase.mm in Sources */,
				5DD755861BE056DE002800DA /* RLMManagedArray.mm in Sources */,
				5DD755891BE056DE002800DA /* RLMMigration.mm in Sources */,
				CF76F7F224816AAB00890DD2 /* RLMMongoClient.mm in Sources */,
				CF76F7EA24816AAB00890DD2 /* RLMMongoCollection.mm in Sources */,
				4993221724129E6600A0EC8E /* RLMNetworkTransport.mm in Sources */,
				5DD7558A1BE056DE002800DA /* RLMObject.mm in Sources */,
				5DD7558B1BE056DE002800DA /* RLMObjectBase.mm in Sources */,
				3F4F3ADC23F71C790048DB43 /* RLMObjectId.mm in Sources */,
				5DD7558C1BE056DE002800DA /* RLMObjectSchema.mm in Sources */,
				5DD7558D1BE056DE002800DA /* RLMObjectStore.mm in Sources */,
				5DD7558E1BE056DE002800DA /* RLMObservation.mm in Sources */,
				5DD7558F1BE056DE002800DA /* RLMOptionalBase.mm in Sources */,
				5D3E1A301C1FD1CF002913BA /* RLMPredicateUtil.mm in Sources */,
				5DD755901BE056DE002800DA /* RLMProperty.mm in Sources */,
				CF6E048A242A4B6D00DB7F14 /* RLMProviderClient.mm in Sources */,
				6807E64D2487F7220096066F /* RLMPushClient.mm in Sources */,
				5DD755911BE056DE002800DA /* RLMQueryUtil.mm in Sources */,
				1AD397D11F72FFCC002AA897 /* RLMRealm+Sync.mm in Sources */,
				5DD755921BE056DE002800DA /* RLMRealm.mm in Sources */,
				1AFEF8411D52CD8D00495005 /* RLMRealmConfiguration+Sync.mm in Sources */,
				5DD755931BE056DE002800DA /* RLMRealmConfiguration.mm in Sources */,
				5DD755941BE056DE002800DA /* RLMRealmUtil.mm in Sources */,
				5DD755951BE056DE002800DA /* RLMResults.mm in Sources */,
				5DD755961BE056DE002800DA /* RLMSchema.mm in Sources */,
				5DD755971BE056DE002800DA /* RLMSwiftSupport.m in Sources */,
				1A0512721D873F3300806AEC /* RLMSyncConfiguration.mm in Sources */,
				1A90FCBB1D3D37F50086A57F /* RLMSyncManager.mm in Sources */,
				1A7003081D5270C400FD9EE3 /* RLMSyncSession.mm in Sources */,
				1A7003091D5270C700FD9EE3 /* RLMSyncUtil.mm in Sources */,
				3F67DB411E26D6AD0024533D /* RLMThreadSafeReference.mm in Sources */,
				5DD755981BE056DE002800DA /* RLMUpdateChecker.mm in Sources */,
				CF9881C225DABC6500BD7E4F /* RLMManagedDictionary.mm in Sources */,
				CF76F7DE24816AAB00890DD2 /* RLMUpdateResult.mm in Sources */,
				17051FCE1D93DA0A00EF8E67 /* RLMUser.mm in Sources */,
				3F275EC32433B77C00161E7F /* RLMUserAPIKey.mm in Sources */,
				5DD755991BE056DE002800DA /* RLMUtil.mm in Sources */,
			);
			runOnlyForDeploymentPostprocessing = 0;
		};
		E8267FB91D90B79000E001C7 /* Sources */ = {
			isa = PBXSourcesBuildPhase;
			buildActionMask = 2147483647;
			files = (
				537130C824A9E417001FDBBC /* RealmServer.swift in Sources */,
				5346E7322487AC9D00595C68 /* RLMBSONTests.mm in Sources */,
				3F558C9422C29A03002F0F30 /* RLMMultiProcessTestCase.m in Sources */,
				E8267FF11D90B8E700E001C7 /* RLMObjectServerTests.mm in Sources */,
				1AA5AE9C1D98A68E00ED8C27 /* RLMSyncTestCase.mm in Sources */,
				3F558C9022C29A03002F0F30 /* RLMTestCase.m in Sources */,
				3F73BC921E3A877300FE80B6 /* RLMTestUtils.m in Sources */,
				1A1536481DB0408A00C0EC93 /* RLMUser+ObjectServerTests.mm in Sources */,
				CF330BBE24E57D5F00F07EE2 /* RLMWatchTestUtility.m in Sources */,
				4996EAA02465C44E003A1F51 /* SwiftBSONTests.swift in Sources */,
				1AA5AEA11D98C99800ED8C27 /* SwiftObjectServerTests.swift in Sources */,
				1AA5AE981D989BE400ED8C27 /* SwiftSyncTestCase.swift in Sources */,
				3F558C8822C29A03002F0F30 /* TestUtils.mm in Sources */,
				532E916F24AA533A003FD9DB /* TimeoutProxyServer.swift in Sources */,
				CFB674A324EEE9CB00FBF0B8 /* WatchTestUtility.swift in Sources */,
			);
			runOnlyForDeploymentPostprocessing = 0;
		};
		E856D1DB195614A400FB2FCF /* Sources */ = {
			isa = PBXSourcesBuildPhase;
			buildActionMask = 2147483647;
			files = (
				E856D214195615A900FB2FCF /* ArrayPropertyTests.m in Sources */,
				CF986D3225AE3BD40039D287 /* PrimitiveSetPropertyTests.m in Sources */,
				3F7556761BE95A0D0058BC7E /* AsyncTests.mm in Sources */,
				E8DA16F91E81210D0055141C /* CompactionTests.m in Sources */,
				CFFECBAE250667B20010F585 /* Decimal128Tests.m in Sources */,
				CF986D8325AE3C590039D287 /* SwiftSetTests.swift in Sources */,
				E856D216195615A900FB2FCF /* DynamicTests.m in Sources */,
				021A88331AAFB5C900EEAC84 /* EncryptionTests.mm in Sources */,
				E856D217195615A900FB2FCF /* EnumeratorTests.m in Sources */,
				3F1F47831B9656B900CD99A3 /* KVOTests.mm in Sources */,
				5D432B8E1CC0713F00A610A9 /* LinkingObjectsTests.mm in Sources */,
				E856D218195615A900FB2FCF /* LinkTests.m in Sources */,
				0207AB88195DFA15007EFB12 /* MigrationTests.mm in Sources */,
				3F2E66651CA0BA12004761D5 /* NotificationTests.m in Sources */,
				3FEB38401E70AC8800F22712 /* ObjectCreationTests.mm in Sources */,
				CFFECBB1250690EA0010F585 /* ObjectIdTests.m in Sources */,
				E856D21A195615A900FB2FCF /* ObjectInterfaceTests.m in Sources */,
				021A88371AAFB5CE00EEAC84 /* ObjectSchemaTests.m in Sources */,
				E856D21B195615A900FB2FCF /* ObjectTests.m in Sources */,
				5D6156FB1BE08E7E00A4BD3F /* PerformanceTests.m in Sources */,
				0C86B33A25E15B6000775FED /* PrimitiveDictionaryPropertyTests.m in Sources */,
				5D03FB201E0DAFBA007D53EA /* PredicateUtilTests.mm in Sources */,
				3F572C961F2BDAB100F6C9AB /* PrimitiveArrayPropertyTests.m in Sources */,
				02AFB4641A80343600E11938 /* PropertyTests.m in Sources */,
				E856D21D195615A900FB2FCF /* QueryTests.m in Sources */,
				CF052EFC25DEB671008EEF86 /* DictionaryPropertyTests.m in Sources */,
				CF986D6625AE3C540039D287 /* SwiftSetPropertyTests.swift in Sources */,
				C042A48E1B7522A900771ED2 /* RealmConfigurationTests.mm in Sources */,
				0C0FA40325F63DFD00CFB729 /* SwiftMapTests.swift in Sources */,
				E856D21E195615A900FB2FCF /* RealmTests.mm in Sources */,
				02AFB4681A80343600E11938 /* ResultsTests.m in Sources */,
				3FE5819622C2CCA700BA10E7 /* RLMMultiProcessTestCase.m in Sources */,
				3FDE338D19C39A87003B7DBA /* RLMSupport.swift in Sources */,
				3F558C9122C29A03002F0F30 /* RLMTestCase.m in Sources */,
				3F4657371F27F2EF00456B07 /* RLMTestCaseUtils.swift in Sources */,
				3F558C8D22C29A03002F0F30 /* RLMTestObjects.m in Sources */,
				0207AB8A195DFA15007EFB12 /* SchemaTests.mm in Sources */,
				3F8DCA7619930FCB0008BD7F /* SwiftArrayPropertyTests.swift in Sources */,
				3F8DCA7719930FCB0008BD7F /* SwiftArrayTests.swift in Sources */,
				3F8DCA7819930FCB0008BD7F /* SwiftDynamicTests.swift in Sources */,
				CF986D3425AE3BD40039D287 /* SetPropertyTests.m in Sources */,
				3F8DCA7919930FCB0008BD7F /* SwiftLinkTests.swift in Sources */,
				3F8DCA7B19930FCB0008BD7F /* SwiftObjectInterfaceTests.swift in Sources */,
				3F8DCA7C19930FCB0008BD7F /* SwiftPropertyTypeTest.swift in Sources */,
				3F8DCA7D19930FCB0008BD7F /* SwiftRealmTests.swift in Sources */,
				3F8DCA7519930FCB0008BD7F /* SwiftTestObjects.swift in Sources */,
				3F8DCA7E19930FCB0008BD7F /* SwiftUnicodeTests.swift in Sources */,
				3F558C8922C29A03002F0F30 /* TestUtils.mm in Sources */,
				3F572C951F2BDAAC00F6C9AB /* ThreadSafeReferenceTests.m in Sources */,
				E856D213195615A900FB2FCF /* TransactionTests.m in Sources */,
				E8917599197A1B350068ACC6 /* UnicodeTests.m in Sources */,
				C0CDC0831B38DABB00C5716D /* UtilTests.mm in Sources */,
			);
			runOnlyForDeploymentPostprocessing = 0;
		};
		E8D89B9F1955FC6D00CF2B9A /* Sources */ = {
			isa = PBXSourcesBuildPhase;
			buildActionMask = 2147483647;
			files = (
				E81A1FD51955FE0100FDED82 /* ArrayPropertyTests.m in Sources */,
				3F7556751BE95A0C0058BC7E /* AsyncTests.mm in Sources */,
				E8DA16F81E81210D0055141C /* CompactionTests.m in Sources */,
				CFFECBAD250667B20010F585 /* Decimal128Tests.m in Sources */,
				02E334C31A5F41C7009F8810 /* DynamicTests.m in Sources */,
				021A88321AAFB5C800EEAC84 /* EncryptionTests.mm in Sources */,
				E81A1FDB1955FE0100FDED82 /* EnumeratorTests.m in Sources */,
				0C0FA40225F63DFD00CFB729 /* SwiftMapTests.swift in Sources */,
				027A4D2C1AB1012500AA46F9 /* InterprocessTests.m in Sources */,
				3F1F47821B9612B300CD99A3 /* KVOTests.mm in Sources */,
				5D432B8D1CC0713F00A610A9 /* LinkingObjectsTests.mm in Sources */,
				CF052EFB25DEB671008EEF86 /* DictionaryPropertyTests.m in Sources */,
				E81A1FDD1955FE0100FDED82 /* LinkTests.m in Sources */,
				0207AB87195DFA15007EFB12 /* MigrationTests.mm in Sources */,
				3F2E66641CA0BA11004761D5 /* NotificationTests.m in Sources */,
				3FEB383F1E70AC8800F22712 /* ObjectCreationTests.mm in Sources */,
				CFFECBB0250690EA0010F585 /* ObjectIdTests.m in Sources */,
				E81A1FE11955FE0100FDED82 /* ObjectInterfaceTests.m in Sources */,
				CF986D3125AE3BD40039D287 /* PrimitiveSetPropertyTests.m in Sources */,
				CF986D3325AE3BD40039D287 /* SetPropertyTests.m in Sources */,
				021A88361AAFB5CD00EEAC84 /* ObjectSchemaTests.m in Sources */,
				E81A1FE31955FE0100FDED82 /* ObjectTests.m in Sources */,
				5D03FB1F1E0DAFBA007D53EA /* PredicateUtilTests.mm in Sources */,
				3F572C971F2BDAB100F6C9AB /* PrimitiveArrayPropertyTests.m in Sources */,
				02AFB4631A80343600E11938 /* PropertyTests.m in Sources */,
				E81A1FE71955FE0100FDED82 /* QueryTests.m in Sources */,
				C042A48D1B7522A900771ED2 /* RealmConfigurationTests.mm in Sources */,
				E81A1FEB1955FE0100FDED82 /* RealmTests.mm in Sources */,
				02AFB4671A80343600E11938 /* ResultsTests.m in Sources */,
				0C86B33925E15B6000775FED /* PrimitiveDictionaryPropertyTests.m in Sources */,
				3F558C9322C29A03002F0F30 /* RLMMultiProcessTestCase.m in Sources */,
				3FDCFEB619F6A8D3005E414A /* RLMSupport.swift in Sources */,
				3F558C8F22C29A03002F0F30 /* RLMTestCase.m in Sources */,
				297FBEFB1C19F696009D1118 /* RLMTestCaseUtils.swift in Sources */,
				3F558C8B22C29A03002F0F30 /* RLMTestObjects.m in Sources */,
				0207AB89195DFA15007EFB12 /* SchemaTests.mm in Sources */,
				3FB4FA1819F5D2740020D53B /* SwiftArrayPropertyTests.swift in Sources */,
				3FB4FA1919F5D2740020D53B /* SwiftArrayTests.swift in Sources */,
				3FB4FA1A19F5D2740020D53B /* SwiftDynamicTests.swift in Sources */,
				3FB4FA1B19F5D2740020D53B /* SwiftLinkTests.swift in Sources */,
				3FB4FA1D19F5D2740020D53B /* SwiftObjectInterfaceTests.swift in Sources */,
				CF986D7025AE3C550039D287 /* SwiftSetPropertyTests.swift in Sources */,
				3FB4FA1E19F5D2740020D53B /* SwiftPropertyTypeTest.swift in Sources */,
				3FB4FA1F19F5D2740020D53B /* SwiftRealmTests.swift in Sources */,
				3FEC4A3F1BBB18D400F009C3 /* SwiftSchemaTests.swift in Sources */,
				3FB4FA1719F5D2740020D53B /* SwiftTestObjects.swift in Sources */,
				3FB4FA2019F5D2740020D53B /* SwiftUnicodeTests.swift in Sources */,
				CF986D8425AE3C5A0039D287 /* SwiftSetTests.swift in Sources */,
				3F558C8722C29A03002F0F30 /* TestUtils.mm in Sources */,
				3F572C941F2BDAAB00F6C9AB /* ThreadSafeReferenceTests.m in Sources */,
				E81A20021955FE0100FDED82 /* TransactionTests.m in Sources */,
				E8917598197A1B350068ACC6 /* UnicodeTests.m in Sources */,
				C0CDC0821B38DABA00C5716D /* UtilTests.mm in Sources */,
			);
			runOnlyForDeploymentPostprocessing = 0;
		};
/* End PBXSourcesBuildPhase section */

/* Begin PBXTargetDependency section */
		3F9D917F2152D41A00474F09 /* PBXTargetDependency */ = {
			isa = PBXTargetDependency;
			target = 3F1A5E711992EB7400F45F4C /* TestHost */;
			targetProxy = 3F9D917E2152D41A00474F09 /* PBXContainerItemProxy */;
		};
		3F9D918A2152D47B00474F09 /* PBXTargetDependency */ = {
			isa = PBXTargetDependency;
			target = 3F9D91802152D42F00474F09 /* TestHost static */;
			targetProxy = 3F9D91892152D47B00474F09 /* PBXContainerItemProxy */;
		};
		3FC8BF35212B79F4001C2025 /* PBXTargetDependency */ = {
			isa = PBXTargetDependency;
			target = 3F1A5E711992EB7400F45F4C /* TestHost */;
			targetProxy = 3FC8BF34212B79F4001C2025 /* PBXContainerItemProxy */;
		};
		49E57A1C245C5B0E004AF428 /* PBXTargetDependency */ = {
			isa = PBXTargetDependency;
			target = 49E57A16245C3F31004AF428 /* Download BaaS */;
			targetProxy = 49E57A1B245C5B0E004AF428 /* PBXContainerItemProxy */;
		};
		534DF4D025B86F3A00655AE2 /* PBXTargetDependency */ = {
			isa = PBXTargetDependency;
			target = 53124AB725B71AF600771CE4 /* SwiftUITestHost */;
			targetProxy = 534DF4CF25B86F3A00655AE2 /* PBXContainerItemProxy */;
		};
		537689AC24A7DD060008E57B /* PBXTargetDependency */ = {
			isa = PBXTargetDependency;
			target = 5D660FCB1BE98C560021E04F /* RealmSwift */;
			targetProxy = 537689AB24A7DD060008E57B /* PBXContainerItemProxy */;
		};
		53BBF08D25B7436F00D225AD /* PBXTargetDependency */ = {
			isa = PBXTargetDependency;
			target = 5D660FCB1BE98C560021E04F /* RealmSwift */;
			targetProxy = 53BBF08C25B7436F00D225AD /* PBXContainerItemProxy */;
		};
		5D6157021BE0A3A100A4BD3F /* PBXTargetDependency */ = {
			isa = PBXTargetDependency;
			target = 3F1A5E711992EB7400F45F4C /* TestHost */;
			targetProxy = 5D6157011BE0A3A100A4BD3F /* PBXContainerItemProxy */;
		};
		5D660FDF1BE98C7C0021E04F /* PBXTargetDependency */ = {
			isa = PBXTargetDependency;
			target = 5D660FCB1BE98C560021E04F /* RealmSwift */;
			targetProxy = 5D660FDE1BE98C7C0021E04F /* PBXContainerItemProxy */;
		};
		5D66102C1BE98DF60021E04F /* PBXTargetDependency */ = {
			isa = PBXTargetDependency;
			target = 5D659E7D1BE04556006515A0 /* Realm */;
			targetProxy = 5D66102B1BE98DF60021E04F /* PBXContainerItemProxy */;
		};
		5DD755D21BE05828002800DA /* PBXTargetDependency */ = {
			isa = PBXTargetDependency;
			target = 5D659E7D1BE04556006515A0 /* Realm */;
			targetProxy = 5DD755D11BE05828002800DA /* PBXContainerItemProxy */;
		};
		5DD755D41BE0582A002800DA /* PBXTargetDependency */ = {
			isa = PBXTargetDependency;
			target = 5DD7557B1BE056DE002800DA /* Realm iOS static */;
			targetProxy = 5DD755D31BE0582A002800DA /* PBXContainerItemProxy */;
		};
		E8267FB41D90B79000E001C7 /* PBXTargetDependency */ = {
			isa = PBXTargetDependency;
			target = 5D659E7D1BE04556006515A0 /* Realm */;
			targetProxy = E8267FB51D90B79000E001C7 /* PBXContainerItemProxy */;
		};
		E8267FB61D90B79000E001C7 /* PBXTargetDependency */ = {
			isa = PBXTargetDependency;
			target = 3F1A5E711992EB7400F45F4C /* TestHost */;
			targetProxy = E8267FB71D90B79000E001C7 /* PBXContainerItemProxy */;
		};
/* End PBXTargetDependency section */

/* Begin XCBuildConfiguration section */
		3F1A5E8F1992EB7400F45F4C /* Debug */ = {
			isa = XCBuildConfiguration;
			baseConfigurationReference = 5D6156F71BE07B6B00A4BD3F /* TestHost.xcconfig */;
			buildSettings = {
				CODE_SIGN_IDENTITY = "";
				SUPPORTS_MACCATALYST = YES;
			};
			name = Debug;
		};
		3F1A5E901992EB7400F45F4C /* Release */ = {
			isa = XCBuildConfiguration;
			baseConfigurationReference = 5D6156F71BE07B6B00A4BD3F /* TestHost.xcconfig */;
			buildSettings = {
				CODE_SIGN_IDENTITY = "";
				SUPPORTS_MACCATALYST = YES;
			};
			name = Release;
		};
		3F9D91852152D42F00474F09 /* Debug */ = {
			isa = XCBuildConfiguration;
			baseConfigurationReference = 3F35027722C43C5200FDC1E5 /* TestHost-static.xcconfig */;
			buildSettings = {
				CODE_SIGN_IDENTITY = "Mac Developer";
				CODE_SIGN_STYLE = Automatic;
				DEVELOPMENT_TEAM = QX5CR2FTN2;
				PROVISIONING_PROFILE_SPECIFIER = "";
				SUPPORTED_PLATFORMS = "iphonesimulator iphoneos";
			};
			name = Debug;
		};
		3F9D91862152D42F00474F09 /* Release */ = {
			isa = XCBuildConfiguration;
			baseConfigurationReference = 3F35027722C43C5200FDC1E5 /* TestHost-static.xcconfig */;
			buildSettings = {
				CODE_SIGN_IDENTITY = "Mac Developer";
				CODE_SIGN_STYLE = Automatic;
				DEVELOPMENT_TEAM = QX5CR2FTN2;
				PROVISIONING_PROFILE_SPECIFIER = "";
				SUPPORTED_PLATFORMS = "iphonesimulator iphoneos";
			};
			name = Release;
		};
		49E57A18245C3F31004AF428 /* Debug */ = {
			isa = XCBuildConfiguration;
			buildSettings = {
				CODE_SIGN_STYLE = Automatic;
				DEVELOPMENT_TEAM = 2Z8M9MTEVV;
				PRODUCT_NAME = "$(TARGET_NAME)";
			};
			name = Debug;
		};
		49E57A19245C3F31004AF428 /* Release */ = {
			isa = XCBuildConfiguration;
			buildSettings = {
				CODE_SIGN_STYLE = Automatic;
				DEVELOPMENT_TEAM = 2Z8M9MTEVV;
				PRODUCT_NAME = "$(TARGET_NAME)";
			};
			name = Release;
		};
		53124ADC25B71AF700771CE4 /* Debug */ = {
			isa = XCBuildConfiguration;
			baseConfigurationReference = 53124A4F25B714EC00771CE4 /* SwiftUITestHost.xcconfig */;
			buildSettings = {
				CODE_SIGN_IDENTITY = "";
				SUPPORTS_MACCATALYST = YES;
			};
			name = Debug;
		};
		53124ADD25B71AF700771CE4 /* Release */ = {
			isa = XCBuildConfiguration;
			baseConfigurationReference = 53124A4F25B714EC00771CE4 /* SwiftUITestHost.xcconfig */;
			buildSettings = {
				CODE_SIGN_IDENTITY = "";
				SUPPORTS_MACCATALYST = YES;
			};
			name = Release;
		};
		53124AE225B71AF700771CE4 /* Debug */ = {
			isa = XCBuildConfiguration;
			baseConfigurationReference = 53626A8C25D3172000D9515D /* SwiftUITestHostTests.xcconfig */;
			buildSettings = {
				CODE_SIGN_STYLE = Automatic;
			};
			name = Debug;
		};
		53124AE325B71AF700771CE4 /* Release */ = {
			isa = XCBuildConfiguration;
			baseConfigurationReference = 53626A8C25D3172000D9515D /* SwiftUITestHostTests.xcconfig */;
			buildSettings = {
				CODE_SIGN_STYLE = Automatic;
			};
			name = Release;
		};
		5D659ED71BE04556006515A0 /* Debug */ = {
			isa = XCBuildConfiguration;
			baseConfigurationReference = 5D659E761BE03E0D006515A0 /* Realm.xcconfig */;
			buildSettings = {
			};
			name = Debug;
		};
		5D659ED81BE04556006515A0 /* Release */ = {
			isa = XCBuildConfiguration;
			baseConfigurationReference = 5D659E761BE03E0D006515A0 /* Realm.xcconfig */;
			buildSettings = {
			};
			name = Release;
		};
		5D660FD21BE98C560021E04F /* Debug */ = {
			isa = XCBuildConfiguration;
			baseConfigurationReference = 5D660FBD1BE98BEF0021E04F /* RealmSwift.xcconfig */;
			buildSettings = {
			};
			name = Debug;
		};
		5D660FD31BE98C560021E04F /* Release */ = {
			isa = XCBuildConfiguration;
			baseConfigurationReference = 5D660FBD1BE98BEF0021E04F /* RealmSwift.xcconfig */;
			buildSettings = {
			};
			name = Release;
		};
		5D660FE11BE98C7C0021E04F /* Debug */ = {
			isa = XCBuildConfiguration;
			baseConfigurationReference = 5D660FC01BE98BEF0021E04F /* Tests.xcconfig */;
			buildSettings = {
				ALWAYS_EMBED_SWIFT_STANDARD_LIBRARIES = YES;
				LD_RUNPATH_SEARCH_PATHS = (
					"$(inherited)",
					"@executable_path/Frameworks",
					"@loader_path/Frameworks",
				);
				OTHER_SWIFT_FLAGS = "-D BUILDING_REALM_SWIFT_TESTS";
			};
			name = Debug;
		};
		5D660FE21BE98C7C0021E04F /* Release */ = {
			isa = XCBuildConfiguration;
			baseConfigurationReference = 5D660FC01BE98BEF0021E04F /* Tests.xcconfig */;
			buildSettings = {
				ALWAYS_EMBED_SWIFT_STANDARD_LIBRARIES = YES;
				LD_RUNPATH_SEARCH_PATHS = (
					"$(inherited)",
					"@executable_path/Frameworks",
					"@loader_path/Frameworks",
				);
				OTHER_SWIFT_FLAGS = "-D BUILDING_REALM_SWIFT_TESTS";
			};
			name = Release;
		};
		5DD755CD1BE056DE002800DA /* Debug */ = {
			isa = XCBuildConfiguration;
			baseConfigurationReference = 5D659E741BE03E0D006515A0 /* Realm iOS static.xcconfig */;
			buildSettings = {
				CLANG_ENABLE_MODULE_DEBUGGING = NO;
			};
			name = Debug;
		};
		5DD755CE1BE056DE002800DA /* Release */ = {
			isa = XCBuildConfiguration;
			baseConfigurationReference = 5D659E741BE03E0D006515A0 /* Realm iOS static.xcconfig */;
			buildSettings = {
				CLANG_ENABLE_MODULE_DEBUGGING = NO;
			};
			name = Release;
		};
		E8267FEB1D90B79000E001C7 /* Debug */ = {
			isa = XCBuildConfiguration;
			baseConfigurationReference = 3FB56E7E250D457A00A6216B /* ObjectServerTests.xcconfig */;
			buildSettings = {
				COPY_PHASE_STRIP = NO;
				INFOPLIST_FILE = "Realm/ObjectServerTests/ObjectServerTests-Info.plist";
				PRODUCT_NAME = "$(TARGET_NAME)";
				SWIFT_OBJC_BRIDGING_HEADER = "Realm/ObjectServerTests/Object-Server-Tests-Bridging-Header.h";
			};
			name = Debug;
		};
		E8267FEC1D90B79000E001C7 /* Release */ = {
			isa = XCBuildConfiguration;
			baseConfigurationReference = 3FB56E7E250D457A00A6216B /* ObjectServerTests.xcconfig */;
			buildSettings = {
				COPY_PHASE_STRIP = NO;
				INFOPLIST_FILE = "Realm/ObjectServerTests/ObjectServerTests-Info.plist";
				PRODUCT_NAME = "$(TARGET_NAME)";
				SWIFT_OBJC_BRIDGING_HEADER = "Realm/ObjectServerTests/Object-Server-Tests-Bridging-Header.h";
			};
			name = Release;
		};
		E83EAC7A1BED3D880085CCD2 /* Debug */ = {
			isa = XCBuildConfiguration;
			buildSettings = {
				PRODUCT_NAME = "$(TARGET_NAME)";
			};
			name = Debug;
		};
		E83EAC7B1BED3D880085CCD2 /* Release */ = {
			isa = XCBuildConfiguration;
			buildSettings = {
				PRODUCT_NAME = "$(TARGET_NAME)";
			};
			name = Release;
		};
		E856D1EC195614A400FB2FCF /* Debug */ = {
			isa = XCBuildConfiguration;
			baseConfigurationReference = 5DD755E31BE05EA1002800DA /* Tests iOS static.xcconfig */;
			buildSettings = {
				OTHER_LDFLAGS = "-ObjC";
				PRODUCT_MODULE_NAME = Tests;
				PRODUCT_NAME = "$(TARGET_NAME)";
				SUPPORTED_PLATFORMS = "iphonesimulator iphoneos";
			};
			name = Debug;
		};
		E856D1ED195614A400FB2FCF /* Release */ = {
			isa = XCBuildConfiguration;
			baseConfigurationReference = 5DD755E31BE05EA1002800DA /* Tests iOS static.xcconfig */;
			buildSettings = {
				OTHER_LDFLAGS = "-ObjC";
				PRODUCT_MODULE_NAME = Tests;
				PRODUCT_NAME = "$(TARGET_NAME)";
				SUPPORTED_PLATFORMS = "iphonesimulator iphoneos";
			};
			name = Release;
		};
		E8D89BAC1955FC6D00CF2B9A /* Debug */ = {
			isa = XCBuildConfiguration;
			baseConfigurationReference = 5D659E6E1BE0398E006515A0 /* Debug.xcconfig */;
			buildSettings = {
			};
			name = Debug;
		};
		E8D89BAD1955FC6D00CF2B9A /* Release */ = {
			isa = XCBuildConfiguration;
			baseConfigurationReference = 5D659E6F1BE0398E006515A0 /* Release.xcconfig */;
			buildSettings = {
			};
			name = Release;
		};
		E8D89BB21955FC6D00CF2B9A /* Debug */ = {
			isa = XCBuildConfiguration;
			baseConfigurationReference = 5DD755E01BE05C19002800DA /* Tests.xcconfig */;
			buildSettings = {
				PRODUCT_NAME = "$(TARGET_NAME)";
			};
			name = Debug;
		};
		E8D89BB31955FC6D00CF2B9A /* Release */ = {
			isa = XCBuildConfiguration;
			baseConfigurationReference = 5DD755E01BE05C19002800DA /* Tests.xcconfig */;
			buildSettings = {
				PRODUCT_NAME = "$(TARGET_NAME)";
			};
			name = Release;
		};
/* End XCBuildConfiguration section */

/* Begin XCConfigurationList section */
		3F1A5E931992EB7400F45F4C /* Build configuration list for PBXNativeTarget "TestHost" */ = {
			isa = XCConfigurationList;
			buildConfigurations = (
				3F1A5E8F1992EB7400F45F4C /* Debug */,
				3F1A5E901992EB7400F45F4C /* Release */,
			);
			defaultConfigurationIsVisible = 0;
			defaultConfigurationName = Release;
		};
		3F9D91842152D42F00474F09 /* Build configuration list for PBXNativeTarget "TestHost static" */ = {
			isa = XCConfigurationList;
			buildConfigurations = (
				3F9D91852152D42F00474F09 /* Debug */,
				3F9D91862152D42F00474F09 /* Release */,
			);
			defaultConfigurationIsVisible = 0;
			defaultConfigurationName = Release;
		};
		49E57A17245C3F31004AF428 /* Build configuration list for PBXAggregateTarget "Download BaaS" */ = {
			isa = XCConfigurationList;
			buildConfigurations = (
				49E57A18245C3F31004AF428 /* Debug */,
				49E57A19245C3F31004AF428 /* Release */,
			);
			defaultConfigurationIsVisible = 0;
			defaultConfigurationName = Release;
		};
		53124ADB25B71AF700771CE4 /* Build configuration list for PBXNativeTarget "SwiftUITestHost" */ = {
			isa = XCConfigurationList;
			buildConfigurations = (
				53124ADC25B71AF700771CE4 /* Debug */,
				53124ADD25B71AF700771CE4 /* Release */,
			);
			defaultConfigurationIsVisible = 0;
			defaultConfigurationName = Release;
		};
		53124AE125B71AF700771CE4 /* Build configuration list for PBXNativeTarget "SwiftUITestHostUITests" */ = {
			isa = XCConfigurationList;
			buildConfigurations = (
				53124AE225B71AF700771CE4 /* Debug */,
				53124AE325B71AF700771CE4 /* Release */,
			);
			defaultConfigurationIsVisible = 0;
			defaultConfigurationName = Release;
		};
		5D659ED61BE04556006515A0 /* Build configuration list for PBXNativeTarget "Realm" */ = {
			isa = XCConfigurationList;
			buildConfigurations = (
				5D659ED71BE04556006515A0 /* Debug */,
				5D659ED81BE04556006515A0 /* Release */,
			);
			defaultConfigurationIsVisible = 0;
			defaultConfigurationName = Release;
		};
		5D660FD11BE98C560021E04F /* Build configuration list for PBXNativeTarget "RealmSwift" */ = {
			isa = XCConfigurationList;
			buildConfigurations = (
				5D660FD21BE98C560021E04F /* Debug */,
				5D660FD31BE98C560021E04F /* Release */,
			);
			defaultConfigurationIsVisible = 0;
			defaultConfigurationName = Release;
		};
		5D660FE01BE98C7C0021E04F /* Build configuration list for PBXNativeTarget "RealmSwift Tests" */ = {
			isa = XCConfigurationList;
			buildConfigurations = (
				5D660FE11BE98C7C0021E04F /* Debug */,
				5D660FE21BE98C7C0021E04F /* Release */,
			);
			defaultConfigurationIsVisible = 0;
			defaultConfigurationName = Release;
		};
		5DD755CC1BE056DE002800DA /* Build configuration list for PBXNativeTarget "Realm iOS static" */ = {
			isa = XCConfigurationList;
			buildConfigurations = (
				5DD755CD1BE056DE002800DA /* Debug */,
				5DD755CE1BE056DE002800DA /* Release */,
			);
			defaultConfigurationIsVisible = 0;
			defaultConfigurationName = Release;
		};
		E8267FEA1D90B79000E001C7 /* Build configuration list for PBXNativeTarget "ObjectServerTests" */ = {
			isa = XCConfigurationList;
			buildConfigurations = (
				E8267FEB1D90B79000E001C7 /* Debug */,
				E8267FEC1D90B79000E001C7 /* Release */,
			);
			defaultConfigurationIsVisible = 0;
			defaultConfigurationName = Release;
		};
		E83EAC7C1BED3D880085CCD2 /* Build configuration list for PBXAggregateTarget "SwiftLint" */ = {
			isa = XCConfigurationList;
			buildConfigurations = (
				E83EAC7A1BED3D880085CCD2 /* Debug */,
				E83EAC7B1BED3D880085CCD2 /* Release */,
			);
			defaultConfigurationIsVisible = 0;
			defaultConfigurationName = Release;
		};
		E856D1EB195614A400FB2FCF /* Build configuration list for PBXNativeTarget "iOS static tests" */ = {
			isa = XCConfigurationList;
			buildConfigurations = (
				E856D1EC195614A400FB2FCF /* Debug */,
				E856D1ED195614A400FB2FCF /* Release */,
			);
			defaultConfigurationIsVisible = 0;
			defaultConfigurationName = Release;
		};
		E8D89B921955FC6D00CF2B9A /* Build configuration list for PBXProject "Realm" */ = {
			isa = XCConfigurationList;
			buildConfigurations = (
				E8D89BAC1955FC6D00CF2B9A /* Debug */,
				E8D89BAD1955FC6D00CF2B9A /* Release */,
			);
			defaultConfigurationIsVisible = 0;
			defaultConfigurationName = Release;
		};
		E8D89BB11955FC6D00CF2B9A /* Build configuration list for PBXNativeTarget "Tests" */ = {
			isa = XCConfigurationList;
			buildConfigurations = (
				E8D89BB21955FC6D00CF2B9A /* Debug */,
				E8D89BB31955FC6D00CF2B9A /* Release */,
			);
			defaultConfigurationIsVisible = 0;
			defaultConfigurationName = Release;
		};
/* End XCConfigurationList section */
	};
	rootObject = E8D89B8F1955FC6D00CF2B9A /* Project object */;
}<|MERGE_RESOLUTION|>--- conflicted
+++ resolved
@@ -676,14 +676,6 @@
 		02B8EF5B19E7048D0045A93D /* RLMCollection.h */ = {isa = PBXFileReference; fileEncoding = 4; lastKnownFileType = sourcecode.c.h; path = RLMCollection.h; sourceTree = "<group>"; };
 		02E334C21A5F3C45009F8810 /* Realm.modulemap */ = {isa = PBXFileReference; lastKnownFileType = "sourcecode.module-map"; path = Realm.modulemap; sourceTree = "<group>"; };
 		02E334C41A5F4923009F8810 /* RLMRealm_Private.hpp */ = {isa = PBXFileReference; lastKnownFileType = sourcecode.cpp.h; path = RLMRealm_Private.hpp; sourceTree = "<group>"; };
-<<<<<<< HEAD
-		0C0FA40125F63DFD00CFB729 /* SwiftMapTests.swift */ = {isa = PBXFileReference; fileEncoding = 4; lastKnownFileType = sourcecode.swift; path = SwiftMapTests.swift; sourceTree = "<group>"; };
-		0C3BD4B125C1BDF1007CFDD3 /* RLMDictionary.mm */ = {isa = PBXFileReference; lastKnownFileType = sourcecode.cpp.objcpp; path = RLMDictionary.mm; sourceTree = "<group>"; };
-		0C3BD4B225C1BDF1007CFDD3 /* RLMDictionary.h */ = {isa = PBXFileReference; lastKnownFileType = sourcecode.c.h; path = RLMDictionary.h; sourceTree = "<group>"; };
-		0C3BD4D225C1C5AB007CFDD3 /* Map.swift */ = {isa = PBXFileReference; lastKnownFileType = sourcecode.swift; path = Map.swift; sourceTree = "<group>"; };
-		0C3BD50125C1DE6F007CFDD3 /* RLMDictionary_Private.h */ = {isa = PBXFileReference; lastKnownFileType = sourcecode.c.h; path = RLMDictionary_Private.h; sourceTree = "<group>"; };
-=======
->>>>>>> ecae8bf7
 		0C57969E25643D7500744CAE /* RLMUUID_Private.hpp */ = {isa = PBXFileReference; fileEncoding = 4; lastKnownFileType = sourcecode.cpp.h; path = RLMUUID_Private.hpp; sourceTree = "<group>"; };
 		0C57969F25643D7500744CAE /* RLMUUID.mm */ = {isa = PBXFileReference; fileEncoding = 4; lastKnownFileType = sourcecode.cpp.objcpp; path = RLMUUID.mm; sourceTree = "<group>"; };
 		0C7CA7C225C311DA0098A636 /* RLMManagedDictionary.mm */ = {isa = PBXFileReference; lastKnownFileType = sourcecode.cpp.objcpp; path = RLMManagedDictionary.mm; sourceTree = "<group>"; };
