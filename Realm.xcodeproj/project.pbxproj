--- conflicted
+++ resolved
@@ -487,15 +487,6 @@
 			remoteGlobalIDString = 3F1A5E711992EB7400F45F4C;
 			remoteInfo = TestHost;
 		};
-<<<<<<< HEAD
-=======
-		49E57A1B245C5B0E004AF428 /* PBXContainerItemProxy */ = {
-			isa = PBXContainerItemProxy;
-			containerPortal = E8D89B8F1955FC6D00CF2B9A /* Project object */;
-			proxyType = 1;
-			remoteGlobalIDString = 49E57A16245C3F31004AF428;
-			remoteInfo = "Download BaaS";
-		};
 		534DF4CF25B86F3A00655AE2 /* PBXContainerItemProxy */ = {
 			isa = PBXContainerItemProxy;
 			containerPortal = E8D89B8F1955FC6D00CF2B9A /* Project object */;
@@ -503,7 +494,6 @@
 			remoteGlobalIDString = 53124AB725B71AF600771CE4;
 			remoteInfo = SwiftUITestHost;
 		};
->>>>>>> c5c5e67f
 		537689AB24A7DD060008E57B /* PBXContainerItemProxy */ = {
 			isa = PBXContainerItemProxy;
 			containerPortal = E8D89B8F1955FC6D00CF2B9A /* Project object */;
@@ -1973,8 +1963,6 @@
 						DevelopmentTeam = QX5CR2FTN2;
 						ProvisioningStyle = Automatic;
 					};
-<<<<<<< HEAD
-=======
 					49E57A16245C3F31004AF428 = {
 						CreatedOnToolsVersion = 11.4.1;
 						DevelopmentTeam = 2Z8M9MTEVV;
@@ -1988,7 +1976,6 @@
 						CreatedOnToolsVersion = 12.3;
 						TestTargetID = 53124AB725B71AF600771CE4;
 					};
->>>>>>> c5c5e67f
 					5D659E7D1BE04556006515A0 = {
 						LastSwiftMigration = 1170;
 						ProvisioningStyle = Automatic;
@@ -2048,12 +2035,8 @@
 				E83EAC791BED3D880085CCD2 /* SwiftLint */,
 				3F1A5E711992EB7400F45F4C /* TestHost */,
 				3F9D91802152D42F00474F09 /* TestHost static */,
-<<<<<<< HEAD
-=======
-				49E57A16245C3F31004AF428 /* Download BaaS */,
 				53124AB725B71AF600771CE4 /* SwiftUITestHost */,
 				53124AD325B71AF700771CE4 /* SwiftUITestHostUITests */,
->>>>>>> c5c5e67f
 			);
 		};
 /* End PBXProject section */
@@ -2615,19 +2598,11 @@
 			target = 3F1A5E711992EB7400F45F4C /* TestHost */;
 			targetProxy = 3FC8BF34212B79F4001C2025 /* PBXContainerItemProxy */;
 		};
-<<<<<<< HEAD
-=======
-		49E57A1C245C5B0E004AF428 /* PBXTargetDependency */ = {
-			isa = PBXTargetDependency;
-			target = 49E57A16245C3F31004AF428 /* Download BaaS */;
-			targetProxy = 49E57A1B245C5B0E004AF428 /* PBXContainerItemProxy */;
-		};
 		534DF4D025B86F3A00655AE2 /* PBXTargetDependency */ = {
 			isa = PBXTargetDependency;
 			target = 53124AB725B71AF600771CE4 /* SwiftUITestHost */;
 			targetProxy = 534DF4CF25B86F3A00655AE2 /* PBXContainerItemProxy */;
 		};
->>>>>>> c5c5e67f
 		537689AC24A7DD060008E57B /* PBXTargetDependency */ = {
 			isa = PBXTargetDependency;
 			target = 5D660FCB1BE98C560021E04F /* RealmSwift */;
@@ -2718,8 +2693,6 @@
 			};
 			name = Release;
 		};
-<<<<<<< HEAD
-=======
 		49E57A18245C3F31004AF428 /* Debug */ = {
 			isa = XCBuildConfiguration;
 			buildSettings = {
@@ -2772,7 +2745,6 @@
 			};
 			name = Release;
 		};
->>>>>>> c5c5e67f
 		5D659ED71BE04556006515A0 /* Debug */ = {
 			isa = XCBuildConfiguration;
 			baseConfigurationReference = 5D659E761BE03E0D006515A0 /* Realm.xcconfig */;
@@ -2952,17 +2924,6 @@
 			defaultConfigurationIsVisible = 0;
 			defaultConfigurationName = Release;
 		};
-<<<<<<< HEAD
-=======
-		49E57A17245C3F31004AF428 /* Build configuration list for PBXAggregateTarget "Download BaaS" */ = {
-			isa = XCConfigurationList;
-			buildConfigurations = (
-				49E57A18245C3F31004AF428 /* Debug */,
-				49E57A19245C3F31004AF428 /* Release */,
-			);
-			defaultConfigurationIsVisible = 0;
-			defaultConfigurationName = Release;
-		};
 		53124ADB25B71AF700771CE4 /* Build configuration list for PBXNativeTarget "SwiftUITestHost" */ = {
 			isa = XCConfigurationList;
 			buildConfigurations = (
@@ -2981,7 +2942,6 @@
 			defaultConfigurationIsVisible = 0;
 			defaultConfigurationName = Release;
 		};
->>>>>>> c5c5e67f
 		5D659ED61BE04556006515A0 /* Build configuration list for PBXNativeTarget "Realm" */ = {
 			isa = XCConfigurationList;
 			buildConfigurations = (
