/*************************************************************************
 *
 * TIGHTDB CONFIDENTIAL
 * __________________
 *
 *  [2011] - [2014] TightDB Inc
 *  All Rights Reserved.
 *
 * NOTICE:  All information contained herein is, and remains
 * the property of TightDB Incorporated and its suppliers,
 * if any.  The intellectual and technical concepts contained
 * herein are proprietary to TightDB Incorporated
 * and its suppliers and may be covered by U.S. and Foreign Patents,
 * patents in process, and are protected by trade secret or copyright law.
 * Dissemination of this information or reproduction of this material
 * is strictly forbidden unless prior written permission is obtained
 * from TightDB Incorporated.
 *
 **************************************************************************/

#include <tightdb/group.hpp>
#include <tightdb/lang_bind_helper.hpp>

#import "TDBTransaction_noinst.h"
#import "TDBTable_noinst.h"
#import "PrivateTDB.h"
#import "util_noinst.hpp"

using namespace std;


@implementation TDBTransaction
{
    tightdb::Group* m_group;
    BOOL m_is_owned;
    BOOL m_read_only;
}


-(void)dealloc
{
#ifdef TIGHTDB_DEBUG
    NSLog(@"TightdbGroup dealloc");
#endif
    if (m_is_owned)
        delete m_group;
}


-(NSUInteger)tableCount // Overrides the property getter
{
    return m_group->size();
}

-(BOOL)hasTableWithName:(NSString*)name
{
    return m_group->has_table(ObjcStringAccessor(name));
}

-(TDBTable *)tableWithName:(NSString *)name
{
    // FIXME: Why impose this restriction? Isn't it kind of arbitrary?
    // The core library has no problems with an empty table name. What
    // if the database was created through a different language
    // binding without this restriction?
    if ([name length] == 0) {
<<<<<<< HEAD
        // FIXME: Exception name must be `TDBException` according to
        // the exception naming conventions of the official Cocoa
        // style guide. The same is true for most (if not all) of the
        // exceptions we throw.
        NSException *exception = [NSException exceptionWithName:@"tightdb:table_name_exception"
                                                         reason:@"Name must be a non-empty NSString"
                                                       userInfo:[NSMutableDictionary dictionary]];
        [exception raise];
=======
        @throw [NSException exceptionWithName:@"tightdb:table_name_exception"
                                       reason:@"Name must be a non-empty NSString"
                                     userInfo:nil];
>>>>>>> b0e61f3a
    }

    // If table does not exist in context, return nil
    if (![self hasTableWithName:name]) // FIXME: Do this using C++
        return nil;

    // Otherwise
    TDBTable* table = [[TDBTable alloc] _initRaw];
    if (TIGHTDB_UNLIKELY(!table))
        return nil;
    TIGHTDB_EXCEPTION_HANDLER_CORE_EXCEPTION(
        tightdb::TableRef table_2 = m_group->get_table(ObjcStringAccessor(name));
        [table setNativeTable:table_2.get()];
        )
        [table setParent:self];
    [table setReadOnly:m_read_only];
    return table;
}

-(id)tableWithName:(NSString *)name asTableClass:(__unsafe_unretained Class)class_obj
{
    // FIXME: Why impose this restriction? Isn't it kind of arbitrary?
    // The core library has no problems with an empty table name. What
    // if the database was created through a different language
    // binding without this restriction?
    if ([name length] == 0) {
<<<<<<< HEAD
        // FIXME: Exception name must be `TDBException` according to
        // the exception naming conventions of the official Cocoa
        // style guide. The same is true for most (if not all) of the
        // exceptions we throw.
        NSException *exception = [NSException exceptionWithName:@"tightdb:table_name_exception"
                                                         reason:@"Name must be a non-empty NSString"
                                                       userInfo:[NSMutableDictionary dictionary]];
        [exception raise];
=======
        @throw [NSException exceptionWithName:@"tightdb:table_name_exception"
                                       reason:@"Name must be a non-empty NSString"
                                     userInfo:nil];
>>>>>>> b0e61f3a
    }

    // If table does not exist in context, return nil
    if (![self hasTableWithName:name]) // FIXME: Do this using C++
        return nil;

    TDBTable* table = [[class_obj alloc] _initRaw];
    if (TIGHTDB_UNLIKELY(!table))
        return nil;
    bool was_created;
    TIGHTDB_EXCEPTION_HANDLER_CORE_EXCEPTION(
        tightdb::TableRef table_2 = m_group->get_table(ObjcStringAccessor(name), was_created);
        [table setNativeTable:table_2.get()];
        )
        [table setParent:self];
    [table setReadOnly:m_read_only];
    if (was_created) {
        if (![table _addColumns])
            return nil;
    }
    else {
        if (![table _checkType])
            return nil;
    }
    return table;
}

// FIXME: Avoid creating a table instance. It should be enough to create an TightdbDescriptor and then check that.
// FIXME: Check that the specified class derives from Table.
// FIXME: Find a way to avoid having to transcode the table name twice
-(BOOL)hasTableWithName:(NSString *)name withTableClass:(__unsafe_unretained Class)class_obj
{
    if (!m_group->has_table(ObjcStringAccessor(name)))
        return NO;
    TDBTable* table = [self createTableWithName:name asTableClass:class_obj];
    return table != nil;
}

-(TDBTable *)createTableWithName:(NSString*)name
{
    if ([name length] == 0) {
        @throw [NSException exceptionWithName:@"tightdb:table_name_exception"
                                       reason:@"Name must be a non-empty NSString"
                                     userInfo:nil];
    }

    if (m_read_only) {
        @throw [NSException exceptionWithName:@"tightdb:core_read_only_exception"
                                       reason:@"Transaction is read-only."
                                     userInfo:nil];
    }

    if ([self hasTableWithName:name]) {
        @throw [NSException exceptionWithName:@"tightdb:table_with_name_already_exists"
                                       reason:[NSString stringWithFormat:@"A table with the name '%@' already exists in the context.", name]
                                     userInfo:nil];
    }

    TDBTable* table = [[TDBTable alloc] _initRaw];
    if (TIGHTDB_UNLIKELY(!table))
        return nil;
    TIGHTDB_EXCEPTION_HANDLER_CORE_EXCEPTION(
        tightdb::TableRef table_2 = m_group->get_table(ObjcStringAccessor(name));
        [table setNativeTable:table_2.get()];
    )
    [table setParent:self];
    [table setReadOnly:m_read_only];
    return table;
}

// FIXME: Check that the specified class derives from Table.
-(id)createTableWithName:(NSString*)name asTableClass:(__unsafe_unretained Class)class_obj
{
    if ([name length] == 0) {
       @throw [NSException exceptionWithName:@"tightdb:table_name_exception"
                                      reason:@"Name must be a non-empty NSString"
                                    userInfo:nil];
    }

    if (m_read_only) {
        @throw [NSException exceptionWithName:@"tightdb:core_read_only_exception"
                                       reason:@"Transaction is read-only."
                                     userInfo:nil];
    }

    if ([self hasTableWithName:name]) {
        @throw [NSException exceptionWithName:@"tightdb:table_with_name_already_exists"
                                       reason:[NSString stringWithFormat:@"A table with the name '%@' already exists in the context.", name]
                                     userInfo:nil];
    }

    TDBTable* table = [[class_obj alloc] _initRaw];
    if (TIGHTDB_UNLIKELY(!table))
        return nil;
    bool was_created;
    TIGHTDB_EXCEPTION_HANDLER_CORE_EXCEPTION(
        tightdb::TableRef table_2 = m_group->get_table(ObjcStringAccessor(name), was_created);
        [table setNativeTable:table_2.get()];)
    [table setParent:self];
    [table setReadOnly:m_read_only];
    if (was_created) {
        if (![table _addColumns])
            return nil;
    }
    else {
        if (![table _checkType])
            return nil;
    }
    return table;
}

/* Moved to group_priv header for now */
+(TDBTransaction*)group
{
    TDBTransaction* group = [[TDBTransaction alloc] init];
    try {
        group->m_group = new tightdb::Group;
    }
    catch (std::exception& ex) {
        @throw [NSException exceptionWithName:@"tightdb:core_exception"
                                       reason:[NSString stringWithUTF8String:ex.what()]
                                     userInfo:nil];
    }
    group->m_is_owned  = YES;
    group->m_read_only = NO;
    return group;
}


// Private.
// Careful with this one - Remember that group will be deleted on dealloc.
+(TDBTransaction*)groupWithNativeGroup:(tightdb::Group*)group isOwned:(BOOL)is_owned readOnly:(BOOL)read_only
{
    TDBTransaction* group_2 = [[TDBTransaction alloc] init];
    group_2->m_group = group;
    group_2->m_is_owned  = is_owned;
    group_2->m_read_only = read_only;
    return group_2;
}

/* Moved to group_priv header for now */
+(TDBTransaction *)groupWithFile:(NSString *)filename error:(NSError **)error
{
    TDBTransaction* group = [[TDBTransaction alloc] init];
    if (!group)
        return nil;
    try {
        group->m_group = new tightdb::Group(tightdb::StringData(ObjcStringAccessor(filename)));
    }
    // TODO: capture this in a macro or function, shared group constructor uses the same pattern.
    catch (tightdb::util::File::PermissionDenied& ex) {
        if (error) // allow nil as the error argument
            *error = make_tightdb_error(tdb_err_File_PermissionDenied, [NSString stringWithUTF8String:ex.what()]);
        return nil;
    }
    catch (tightdb::util::File::Exists& ex) {
        if (error) // allow nil as the error argument
            *error = make_tightdb_error(tdb_err_File_Exists, [NSString stringWithUTF8String:ex.what()]);
        return nil;
        
    }
    catch (tightdb::util::File::AccessError& ex) {
        if (error) // allow nil as the error argument
            *error = make_tightdb_error(tdb_err_File_AccessError, [NSString stringWithUTF8String:ex.what()]);
        return nil;
    }
    catch (std::exception& ex) {
        if (error) // allow nil as the error argument
            *error = make_tightdb_error(tdb_err_Fail, [NSString stringWithUTF8String:ex.what()]);
        return nil;
    }
    group->m_is_owned  = YES;
    group->m_read_only = NO;
    return group;
}

/* Moved to group_priv header for now */
+(TDBTransaction*)groupWithBuffer:(NSData*)buffer error:(NSError**)error
{
    TDBTransaction* group = [[TDBTransaction alloc] init];
    if (!group)
        return nil;
    try {
        const void *data = [(NSData *)buffer bytes];
        tightdb::BinaryData buffer_2(static_cast<const char *>(data), [(NSData *)buffer length]);
        bool take_ownership = false; // FIXME: should this be true?
        group->m_group = new tightdb::Group(buffer_2, take_ownership);
    }
    catch (tightdb::InvalidDatabase& ex) {
        if (error) // allow nil as the error argument
            *error = make_tightdb_error(tdb_err_InvalidDatabase, [NSString stringWithUTF8String:ex.what()]);
        return nil;
    }
    catch (std::exception& ex) {
        @throw [NSException exceptionWithName:@"tightdb:core_exception"
                                       reason:[NSString stringWithUTF8String:ex.what()]
                                     userInfo:nil];
    }
    group->m_is_owned  = YES;
    group->m_read_only = NO;
    return group;
}

-(NSString*)nameOfTableWithIndex:(NSUInteger)table_ndx
{
    return to_objc_string(m_group->get_table_name(table_ndx));
}

/* Moved to group_priv header for now */
-(BOOL)writeContextToFile:(NSString*)path error:(NSError* __autoreleasing*)error
{
    try {
        m_group->write(tightdb::StringData(ObjcStringAccessor(path)));
    }
    // TODO: capture this in a macro or function, shared group constructor uses the same pattern.
    // Except, here, we return no instead of nil.
    catch (tightdb::util::File::PermissionDenied& ex) {
        if (error) // allow nil as the error argument
            *error = make_tightdb_error(tdb_err_File_PermissionDenied, [NSString stringWithUTF8String:ex.what()]);
        return NO;
    }
    catch (tightdb::util::File::Exists& ex) {
        if (error) // allow nil as the error argument
            *error = make_tightdb_error(tdb_err_File_Exists, [NSString stringWithUTF8String:ex.what()]);
        return NO;
    }
    catch (tightdb::util::File::AccessError& ex) {
        if (error) // allow nil as the error argument
            *error = make_tightdb_error(tdb_err_File_AccessError, [NSString stringWithUTF8String:ex.what()]);
        return NO;
    }
    catch (std::exception& ex) {
        if (error) // allow nil as the error argument
            *error = make_tightdb_error(tdb_err_Fail, [NSString stringWithUTF8String:ex.what()]);
        return NO;
    }
    return YES;
}

/* Moved to group_priv header for now */
-(NSData*)writeContextToBuffer
{
    try {
        tightdb::BinaryData bd = m_group->write_to_mem();
        return [[NSData alloc] initWithBytes:static_cast<const void *>(bd.data()) length:bd.size()];
    }
    catch (std::exception& ex) {
        @throw [NSException exceptionWithName:@"tightdb:core_exception"
                                       reason:[NSString stringWithUTF8String:ex.what()]
                                     userInfo:nil];
    }
    return nil;
}

@end<|MERGE_RESOLUTION|>--- conflicted
+++ resolved
@@ -64,20 +64,13 @@
     // if the database was created through a different language
     // binding without this restriction?
     if ([name length] == 0) {
-<<<<<<< HEAD
         // FIXME: Exception name must be `TDBException` according to
         // the exception naming conventions of the official Cocoa
         // style guide. The same is true for most (if not all) of the
         // exceptions we throw.
-        NSException *exception = [NSException exceptionWithName:@"tightdb:table_name_exception"
-                                                         reason:@"Name must be a non-empty NSString"
-                                                       userInfo:[NSMutableDictionary dictionary]];
-        [exception raise];
-=======
         @throw [NSException exceptionWithName:@"tightdb:table_name_exception"
                                        reason:@"Name must be a non-empty NSString"
                                      userInfo:nil];
->>>>>>> b0e61f3a
     }
 
     // If table does not exist in context, return nil
@@ -104,20 +97,13 @@
     // if the database was created through a different language
     // binding without this restriction?
     if ([name length] == 0) {
-<<<<<<< HEAD
         // FIXME: Exception name must be `TDBException` according to
         // the exception naming conventions of the official Cocoa
         // style guide. The same is true for most (if not all) of the
         // exceptions we throw.
-        NSException *exception = [NSException exceptionWithName:@"tightdb:table_name_exception"
-                                                         reason:@"Name must be a non-empty NSString"
-                                                       userInfo:[NSMutableDictionary dictionary]];
-        [exception raise];
-=======
         @throw [NSException exceptionWithName:@"tightdb:table_name_exception"
                                        reason:@"Name must be a non-empty NSString"
                                      userInfo:nil];
->>>>>>> b0e61f3a
     }
 
     // If table does not exist in context, return nil
