/*************************************************************************
 *
 * TIGHTDB CONFIDENTIAL
 * __________________
 *
 *  [2011] - [2014] TightDB Inc
 *  All Rights Reserved.
 *
 * NOTICE:  All information contained herein is, and remains
 * the property of TightDB Incorporated and its suppliers,
 * if any.  The intellectual and technical concepts contained
 * herein are proprietary to TightDB Incorporated
 * and its suppliers and may be covered by U.S. and Foreign Patents,
 * patents in process, and are protected by trade secret or copyright law.
 * Dissemination of this information or reproduction of this material
 * is strictly forbidden unless prior written permission is obtained
 * from TightDB Incorporated.
 *
 **************************************************************************/

#import "RLMTestCase.h"

#import <realm/objc/Realm.h>

REALM_TABLE_1(TestTableSub,
                age,  Int)

REALM_TABLE_9(TestTableAllTypes,
                BoolCol,   Bool,
                IntCol,    Int,
                FloatCol,  Float,
                DoubleCol, Double,
                StringCol, String,
                BinaryCol, Binary,
                DateCol,   Date,
                TableCol,  TestTableSub,
                MixedCol,  Mixed)

<<<<<<< HEAD
@interface TDBTypedTableTests: RLMTestCase
=======
REALM_TABLE_2(TestTableKeyedSubscript,
              name, String,
              objID, Int)

REALM_TABLE_1(TestTableKeyedSubscriptError,
              objID, Int)

@interface RLMTypedTableTests: XCTestCase
>>>>>>> 2732815c
  // Intentionally left blank.
  // No new public instance methods need be defined.
@end

@implementation RLMTypedTableTests

- (void)testDataTypes_Typed
{
    TestTableAllTypes* table = [[TestTableAllTypes alloc] init];
    NSLog(@"Table: %@", table);
    XCTAssertNotNil(table, @"Table is nil");

    // Verify column types
    XCTAssertEqual(RLMTypeBool,   [table columnTypeOfColumnWithIndex:0], @"First column not bool");
    XCTAssertEqual(RLMTypeInt,    [table columnTypeOfColumnWithIndex:1], @"Second column not int");
    XCTAssertEqual(RLMTypeFloat,  [table columnTypeOfColumnWithIndex:2], @"Third column not float");
    XCTAssertEqual(RLMTypeDouble, [table columnTypeOfColumnWithIndex:3], @"Fourth column not double");
    XCTAssertEqual(RLMTypeString, [table columnTypeOfColumnWithIndex:4], @"Fifth column not string");
    XCTAssertEqual(RLMTypeBinary, [table columnTypeOfColumnWithIndex:5], @"Sixth column not binary");
    XCTAssertEqual(RLMTypeDate,   [table columnTypeOfColumnWithIndex:6], @"Seventh column not date");
    XCTAssertEqual(RLMTypeTable,  [table columnTypeOfColumnWithIndex:7], @"Eighth column not table");
    XCTAssertEqual(RLMTypeMixed,  [table columnTypeOfColumnWithIndex:8], @"Ninth column not mixed");

    const char bin[4] = { 0, 1, 2, 3 };
    NSData* bin1 = [[NSData alloc] initWithBytes:bin length:sizeof bin / 2];
    NSData* bin2 = [[NSData alloc] initWithBytes:bin length:sizeof bin];
    NSDate *timeNow = [NSDate dateWithTimeIntervalSince1970:1000000];
    NSDate *timeZero = [NSDate dateWithTimeIntervalSince1970:0];
    TestTableSub* subtab1 = [[TestTableSub alloc] init];
    TestTableSub* subtab2 = [[TestTableSub alloc] init];
    [subtab1 addage:200]; // NOTE: the name is simply add+name of first column!
    [subtab2 addage:100];
    NSNumber* mixInt1   = [NSNumber numberWithLongLong:1];

    TestTableAllTypesRow* c;

    c = [table addEmptyRow];

        c.BoolCol   = NO   ; c.IntCol  = 54 ; c.FloatCol = 0.7     ; c.DoubleCol = 0.8     ; c.StringCol = @"foo";
        c.BinaryCol = bin1 ; c.DateCol = 0  ; c.TableCol = subtab1     ; c.MixedCol  = mixInt1 ;

    c = [table addEmptyRow];

        c.BoolCol   = YES  ; c.IntCol  = 506     ; c.FloatCol = 7.7         ; c.DoubleCol = 8.8       ; c.StringCol = @"banach";
        c.BinaryCol = bin2 ; c.DateCol = timeNow ; c.TableCol = subtab2     ; c.MixedCol  = subtab2 ;

    TestTableAllTypesRow* row1 = [table rowAtIndex:0];
    TestTableAllTypesRow* row2 = [table rowAtIndex:1];

    XCTAssertEqual(row1.BoolCol, NO,                 @"row1.BoolCol");
    XCTAssertEqual(row2.BoolCol, YES,                @"row2.BoolCol");
    XCTAssertEqual(row1.IntCol, (int64_t)54,         @"row1.IntCol");
    XCTAssertEqual(row2.IntCol, (int64_t)506,        @"row2.IntCol");
    XCTAssertEqual(row1.FloatCol, 0.7f,              @"row1.FloatCol");
    XCTAssertEqual(row2.FloatCol, 7.7f,              @"row2.FloatCol");
    XCTAssertEqual(row1.DoubleCol, 0.8,              @"row1.DoubleCol");
    XCTAssertEqual(row2.DoubleCol, 8.8,              @"row2.DoubleCol");
    XCTAssertTrue([row1.StringCol isEqual:@"foo"],    @"row1.StringCol");
    XCTAssertTrue([row2.StringCol isEqual:@"banach"], @"row2.StringCol");
    XCTAssertTrue([row1.BinaryCol isEqual:bin1],      @"row1.BinaryCol");
    XCTAssertTrue([row2.BinaryCol isEqual:bin2],      @"row2.BinaryCol");
    XCTAssertTrue(([row1.DateCol isEqual:timeZero]),  @"row1.DateCol");
    XCTAssertTrue(([row2.DateCol isEqual:timeNow]),   @"row2.DateCol");
    XCTAssertTrue([row1.TableCol isEqual:subtab1],    @"row1.TableCol");
    XCTAssertTrue([row2.TableCol isEqual:subtab2],    @"row2.TableCol");
    XCTAssertTrue([row1.MixedCol isEqual:mixInt1],    @"row1.MixedCol");
    XCTAssertTrue([row2.MixedCol isEqual:subtab2],    @"row2.MixedCol");

    XCTAssertEqual([table.IntCol minimum], (int64_t)54,                 @"IntCol min");
    XCTAssertEqual([table.IntCol maximum], (int64_t)506,                @"IntCol max");
    XCTAssertEqual([table.IntCol sum], (int64_t)560,                @"IntCol sum");
    XCTAssertEqual([table.IntCol average], 280.0,                       @"IntCol avg");

    XCTAssertEqual([table.FloatCol minimum], 0.7f,                      @"FloatCol min");
    XCTAssertEqual([table.FloatCol maximum], 7.7f,                      @"FloatCol max");
    XCTAssertEqual([table.FloatCol sum], (double)0.7f + 7.7f,       @"FloatCol sum");
    XCTAssertEqual([table.FloatCol average], ((double)0.7f + 7.7f) / 2, @"FloatCol avg");

    XCTAssertEqual([table.DoubleCol minimum], 0.8,                      @"DoubleCol min");
    XCTAssertEqual([table.DoubleCol maximum], 8.8,                      @"DoubleCol max");
    XCTAssertEqual([table.DoubleCol sum], 0.8 + 8.8,                @"DoubleCol sum");
    XCTAssertEqual([table.DoubleCol average], (0.8 + 8.8) / 2,          @"DoubleCol avg");
    
    
}

- (void)testTableTyped_Subscripting
{
    TestTableSub *table = [[TestTableSub alloc] init];

    // Add some rows
    [table addage: 10];
    [table addage:20];

    table[0].age = 7;
    
    // Verify that you can access rows with object subscripting
    XCTAssertEqual(table[0].age, (int64_t)7, @"table[0].age");
    XCTAssertEqual(table[1].age, (int64_t)20, @"table[1].age");
}

- (void)testTableTyped_KeyedSubscripting
{
    TestTableKeyedSubscript* table = [[TestTableKeyedSubscript alloc] init];
    
    [table addRow:@{@"name" : @"Test1", @"objID" : @24}];
    [table addRow:@{@"name" : @"Test2", @"objID" : @25}];
    
    XCTAssertNotNil(table[@"Test1"], @"table[@\"Test1\"] should not be nil");
    XCTAssertEqualObjects(table[@"Test1"].name, @"Test1", @"table[@\"Test24\"].name should be equal to Test1");
    XCTAssertEqual(table[@"Test1"].objID, 24, @"table[@\"Test24\"].objID should be equal to @24");
    
    XCTAssertNotNil(table[@"Test2"], @"table[@\"Test2\"] should not be nil");
    XCTAssertEqualObjects(table[@"Test2"].name, @"Test2", @"table[@\"Test24\"].name should be equal to Test2");
    XCTAssertEqual(table[@"Test2"].objID, 25, @"table[@\"Test24\"].objID should be equal to 25");
    
    XCTAssertNil(table[@"foo"], @"table[\"foo\"] should be nil");
    
    TestTableKeyedSubscriptError* errTable = [[TestTableKeyedSubscriptError alloc] init];
    [errTable addRow:@{@"id" : @987289}];
    XCTAssertThrows(errTable[@"X"], @"Accessing RLMRow via keyed subscript on a column that is not of type RLMTypeString should throw exception");
    
    // Test keyed subscripting setters
    
    // No exisiting for table
    NSUInteger previousRowCount = [table rowCount];
    NSString* nonExistingKey = @"Test10123903784293";
    table[nonExistingKey] = @{@"name" : nonExistingKey, @"objID" : @1};
    
    XCTAssertEqual(previousRowCount, [table rowCount], @"Row count should be equal to previous row after inserting a non-existing RLMRow");
    // Commenting out until set row method transitioned from update row
    //XCTAssertNotNil(table[nonExistingKey], @"table[nonExistingKey] should not be nil");
    //XCTAssertEqual(table[nonExistingKey].objID, 1, @"table[nonExistingKey]objID should be equal to 1");
    //XCTAssertEqualObjects(table[nonExistingKey].name, nonExistingKey, @"table[nonExistingKey].name should be equal to nonExistingKey");
    
    // Set non-existing row to nil for table
    previousRowCount = [table rowCount];
    NSString* anotherNonExistingKey = @"sdalfjhadskfja";
    table[anotherNonExistingKey] = nil;
    
    XCTAssertEqual(previousRowCount, [table rowCount], @"previousRowCount should equal current rowCount");
    XCTAssertNil(table[anotherNonExistingKey], @"table[anotherNonExistingKey] should be nil");
    
    // Has existing for table
    previousRowCount = [table rowCount];
    table[@"Test2"] = @{@"name" : @"Test3" , @"objID" : @123};
    
    XCTAssertEqual(previousRowCount, [table rowCount], @"Row count should still equal previous row count after inserting an existing RLMRow");
    XCTAssertNil(table[@"Test2"], @"table[@\"Test2\"] should be nil");
    XCTAssertNotNil(table[@"Test3"], @"table[@\"Test3\"] should not be nil");
    XCTAssertEqual(table[@"Test3"].objID, 123, @"table[\"Test3\"].objID should be equal to 123");
    XCTAssertEqualObjects(table[@"Test3"].name, @"Test3", @"table[\"Test3\"].name should be equal to @\"Test3\"");
    
    // Set existing row to nil for table
    previousRowCount = [table rowCount];
    table[@"Test3"] = nil;
    
    XCTAssertEqual(previousRowCount, [table rowCount], @"[table rowCount] should be equal to previousRowCount");
    XCTAssertNotNil(table[@"Test3"], @"table[\"Test3\"] should not be nil");
    
    // No existing for errTable
    previousRowCount = [errTable rowCount];
    XCTAssertThrows((errTable[@"SomeKey"] = @{@"id" : @821763}), @"Calling keyed subscriptor on errTable should throw exception");
    XCTAssertEqual(previousRowCount, [errTable rowCount], @"errTable should have same count as previous");
}

@end<|MERGE_RESOLUTION|>--- conflicted
+++ resolved
@@ -23,22 +23,19 @@
 #import <realm/objc/Realm.h>
 
 REALM_TABLE_1(TestTableSub,
-                age,  Int)
+              age,  Int)
 
 REALM_TABLE_9(TestTableAllTypes,
-                BoolCol,   Bool,
-                IntCol,    Int,
-                FloatCol,  Float,
-                DoubleCol, Double,
-                StringCol, String,
-                BinaryCol, Binary,
-                DateCol,   Date,
-                TableCol,  TestTableSub,
-                MixedCol,  Mixed)
-
-<<<<<<< HEAD
-@interface TDBTypedTableTests: RLMTestCase
-=======
+              BoolCol,   Bool,
+              IntCol,    Int,
+              FloatCol,  Float,
+              DoubleCol, Double,
+              StringCol, String,
+              BinaryCol, Binary,
+              DateCol,   Date,
+              TableCol,  TestTableSub,
+              MixedCol,  Mixed)
+
 REALM_TABLE_2(TestTableKeyedSubscript,
               name, String,
               objID, Int)
@@ -46,10 +43,8 @@
 REALM_TABLE_1(TestTableKeyedSubscriptError,
               objID, Int)
 
-@interface RLMTypedTableTests: XCTestCase
->>>>>>> 2732815c
-  // Intentionally left blank.
-  // No new public instance methods need be defined.
+@interface RLMTypedTableTests: RLMTestCase
+
 @end
 
 @implementation RLMTypedTableTests
