////////////////////////////////////////////////////////////////////////////
//
// Copyright 2015 Realm Inc.
//
// Licensed under the Apache License, Version 2.0 (the "License");
// you may not use this file except in compliance with the License.
// You may obtain a copy of the License at
//
// http://www.apache.org/licenses/LICENSE-2.0
//
// Unless required by applicable law or agreed to in writing, software
// distributed under the License is distributed on an "AS IS" BASIS,
// WITHOUT WARRANTIES OR CONDITIONS OF ANY KIND, either express or implied.
// See the License for the specific language governing permissions and
// limitations under the License.
//
////////////////////////////////////////////////////////////////////////////

import Foundation
import Realm
import Realm.Private

extension Realm {
    /**
    A `Realm.Configuration` is used to describe the different options used to
    create a `Realm` instance.

    `Realm.Configuration` instances are just plain Swift structs, and unlike
    `Realm` and `Object`s can be freely shared between threads. Creating
    configuration objects for class subsets (by setting the `objectTypes`
    property) can be expensive, and so you will normally want to cache and reuse
    a single configuration object for each distinct configuration that you are
    using rather than creating a new one each time you open a `Realm`.
    */
    public struct Configuration {

        // MARK: Default Configuration

        /// Returns the default Realm.Configuration used to create Realms when no other
        /// configuration is explicitly specified (i.e. `Realm()`).
        public static var defaultConfiguration: Configuration {
            get {
                return fromRLMRealmConfiguration(RLMRealmConfiguration.defaultConfiguration())
            }
            set {
                RLMRealmConfiguration.setDefaultConfiguration(newValue.rlmConfiguration)
            }
        }

        // MARK: Initialization

        /**
        Initializes a `Realm.Configuration`, suitable for creating new `Realm` instances.

        - parameter path:               The path to the realm file.
        - parameter inMemoryIdentifier: A string used to identify a particular in-memory Realm.
        - parameter encryptionKey:      64-byte key to use to encrypt the data.
        - parameter readOnly:           Whether the Realm is read-only (must be true for read-only files).
        - parameter schemaVersion:      The current schema version.
        - parameter migrationBlock:     The block which migrates the Realm to the current version.
        - parameter objectTypes:        The subset of `Object` subclasses persisted in the Realm.
<<<<<<< HEAD
        - parameter syncServerURL:      The synchronization server URL.
        - parameter syncIdentity:       The user identity token used for synchronization.

        - returns: An initialized `Realm.Configuration`.
=======
>>>>>>> 65a33b11
        */
        public init(path: String? = RLMRealmPathForFile("default.realm"),
            inMemoryIdentifier: String? = nil,
            encryptionKey: NSData? = nil,
            readOnly: Bool = false,
            schemaVersion: UInt64 = 0,
            migrationBlock: MigrationBlock? = nil,
            objectTypes: [Object.Type]? = nil,
            syncServerURL: NSURL? = nil,
            syncIdentity: String? = nil) {
                self.path = path
                if inMemoryIdentifier != nil {
                    self.inMemoryIdentifier = inMemoryIdentifier
                }
                self.encryptionKey = encryptionKey
                self.readOnly = readOnly
                self.schemaVersion = schemaVersion
                self.migrationBlock = migrationBlock
                self.objectTypes = objectTypes
                self.syncServerURL = syncServerURL
                self.syncIdentity = syncIdentity
        }

        // MARK: Configuration Properties

        /// The path to the realm file.
        /// Mutually exclusive with `inMemoryIdentifier`.
        public var path: String? {
            set {
                _inMemoryIdentifier = nil
                _path = newValue
            }
            get {
                return _path
            }
        }

        private var _path: String?

        /// A string used to identify a particular in-memory Realm.
        /// Mutually exclusive with `path`.
        public var inMemoryIdentifier: String? {
            set {
                _path = nil
                _inMemoryIdentifier = newValue
            }
            get {
                return _inMemoryIdentifier
            }
        }

        private var _inMemoryIdentifier: String? = nil

        /// 64-byte key to use to encrypt the data.
        public var encryptionKey: NSData? = nil

        /// Whether the Realm is read-only (must be true for read-only files).
        public var readOnly: Bool = false

        /// The current schema version.
        public var schemaVersion: UInt64 = 0

        /// The block which migrates the Realm to the current version.
        public var migrationBlock: MigrationBlock? = nil

        /// The classes persisted in the Realm.
        public var objectTypes: [Object.Type]? {
            set {
                self.customSchema = newValue.map { RLMSchema(objectClasses: $0) }
            }
            get {
                return self.customSchema.map { $0.objectSchema.map { $0.objectClass as! Object.Type } }
            }
        }

        // MARK: Synchronization

        /**
        The synchronization server URL.

        The URL must be of the form `realm://realm.foo.com:7800/my_realm`, where
        `my_realm` is the name of the Realm as known to the server.

        When `nil`, synchronization is disabled. Defaults to `nil`.
        */
        public var syncServerURL: NSURL? = nil

        /**
        The user identity token used for synchronization.
        Must be a 40-byte alphanumeric string (such as a hex SHA1 hash).
        */
        public var syncIdentity: String? = nil

        /// A custom schema to use for the Realm.
        private var customSchema: RLMSchema? = nil

        /// Allows to disable automatic format upgrades when accessing the Realm.
        internal var disableFormatUpgrade: Bool = false

        // MARK: Private Methods

        internal var rlmConfiguration: RLMRealmConfiguration {
            let configuration = RLMRealmConfiguration()
            if path != nil {
                configuration.path = self.path
            } else if inMemoryIdentifier != nil {
                configuration.inMemoryIdentifier = self.inMemoryIdentifier
            } else {
                fatalError("A Realm Configuration must specify a path or an in-memory identifier.")
            }
            configuration.encryptionKey = self.encryptionKey
            configuration.readOnly = self.readOnly
            configuration.schemaVersion = self.schemaVersion
            configuration.migrationBlock = self.migrationBlock.map { accessorMigrationBlock($0) }
            configuration.customSchema = self.customSchema
<<<<<<< HEAD
            configuration.syncServerURL = self.syncServerURL
            configuration.syncIdentity = self.syncIdentity
=======
            configuration.disableFormatUpgrade = self.disableFormatUpgrade
>>>>>>> 65a33b11
            return configuration
        }

        internal static func fromRLMRealmConfiguration(rlmConfiguration: RLMRealmConfiguration) -> Configuration {
            var configuration = Configuration()
            configuration._path = rlmConfiguration.path
            configuration._inMemoryIdentifier = rlmConfiguration.inMemoryIdentifier
            configuration.encryptionKey = rlmConfiguration.encryptionKey
            configuration.readOnly = rlmConfiguration.readOnly
            configuration.schemaVersion = rlmConfiguration.schemaVersion
            configuration.migrationBlock = rlmConfiguration.migrationBlock.map { rlmMigration in
                return { migration, schemaVersion in
                    rlmMigration(migration.rlmMigration, schemaVersion)
                }
            }
            configuration.customSchema = rlmConfiguration.customSchema
<<<<<<< HEAD
            configuration.syncServerURL = rlmConfiguration.syncServerURL
            configuration.syncIdentity = rlmConfiguration.syncIdentity
=======
            configuration.disableFormatUpgrade = rlmConfiguration.disableFormatUpgrade
>>>>>>> 65a33b11
            return configuration
        }
    }
}

// MARK: CustomStringConvertible

extension Realm.Configuration: CustomStringConvertible {
    /// Returns a human-readable description of the configuration.
    public var description: String {
        return gsub("\\ARLMRealmConfiguration",
                    template: "Realm.Configuration",
                    string: rlmConfiguration.description) ?? ""
    }
}<|MERGE_RESOLUTION|>--- conflicted
+++ resolved
@@ -59,13 +59,8 @@
         - parameter schemaVersion:      The current schema version.
         - parameter migrationBlock:     The block which migrates the Realm to the current version.
         - parameter objectTypes:        The subset of `Object` subclasses persisted in the Realm.
-<<<<<<< HEAD
         - parameter syncServerURL:      The synchronization server URL.
         - parameter syncIdentity:       The user identity token used for synchronization.
-
-        - returns: An initialized `Realm.Configuration`.
-=======
->>>>>>> 65a33b11
         */
         public init(path: String? = RLMRealmPathForFile("default.realm"),
             inMemoryIdentifier: String? = nil,
@@ -161,8 +156,8 @@
 
         /// A custom schema to use for the Realm.
         private var customSchema: RLMSchema? = nil
-
         /// Allows to disable automatic format upgrades when accessing the Realm.
+
         internal var disableFormatUpgrade: Bool = false
 
         // MARK: Private Methods
@@ -181,12 +176,9 @@
             configuration.schemaVersion = self.schemaVersion
             configuration.migrationBlock = self.migrationBlock.map { accessorMigrationBlock($0) }
             configuration.customSchema = self.customSchema
-<<<<<<< HEAD
+            configuration.disableFormatUpgrade = self.disableFormatUpgrade
             configuration.syncServerURL = self.syncServerURL
             configuration.syncIdentity = self.syncIdentity
-=======
-            configuration.disableFormatUpgrade = self.disableFormatUpgrade
->>>>>>> 65a33b11
             return configuration
         }
 
@@ -203,12 +195,9 @@
                 }
             }
             configuration.customSchema = rlmConfiguration.customSchema
-<<<<<<< HEAD
+            configuration.disableFormatUpgrade = rlmConfiguration.disableFormatUpgrade
             configuration.syncServerURL = rlmConfiguration.syncServerURL
             configuration.syncIdentity = rlmConfiguration.syncIdentity
-=======
-            configuration.disableFormatUpgrade = rlmConfiguration.disableFormatUpgrade
->>>>>>> 65a33b11
             return configuration
         }
     }
